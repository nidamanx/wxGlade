
import wx
import new_properties as np
import common, misc, compat, clipboard, config

MANAGED_PROPERTIES  = ["span", "proportion", "border", "flag"]

if config.debugging:
    class _UniqueList(list):
        def append(self, obj):
            if obj in self and obj is not None:
                raise AssertionError("Element already in list")
            list.append(self, obj)
        def insert(self, index, obj):
            if obj in self and obj is not None:
                raise AssertionError("Element already in list")
            list.insert(self, index, obj)
        def __setitem__(self, index, obj):
            if obj in self and obj is not None:
                if obj is self[index]: return
                raise AssertionError("Element already in list")
            list.__setitem__(self, index, obj)
else:
    _UniqueList = list


class EditBase(np.PropertyOwner):
    IS_TOPLEVEL = IS_SLOT = IS_SIZER = IS_WINDOW = IS_ROOT = IS_TOPLEVEL_WINDOW = False
    IS_CLASS = None  # dynamically set during code generation if a class is generated for this item
    # usually this one is fixed, but EditPanel/EditToplevelPanel will overwrite it depending on the "scrollable" property
    WX_CLASS = None # needs to be defined in every derived class; e.g. "wxFrame", "wxBoxSizer", "TopLevelPanel"
    WX_CLASSES = None  # used if WX_CLASS can be changed dynamically
    WXG_BASE = None # usually None, but if defined, it will be written to the wxg file instead of the editor class name
    IS_NAMED = True  # default, only False for Spacer
    #CHILDREN = 1  # 0 or a fixed number or None for e.g. a sizer with a variable number of children; -1 for 0 or 1
    ATT_CHILDREN = None
    TREE_ICON = None  # defaults to editor class name

    def __init__(self, name, parent, index):
        assert self.WX_CLASS
        np.PropertyOwner.__init__(self)

        self.widget = None          # this is the reference to the actual wxWindow widget, created when required
        self.item = None            # the TreeCtrl item

        # initialise instance properties
        self.name = np.NameProperty(name)

        # initialise structure
        self.parent = parent
        if self.CHILDREN is None:
            # variable number of children
            self.children = _UniqueList([])
        elif self.CHILDREN:
            # fixed number of children
            self.children = _UniqueList([None]*self.CHILDREN)
        else:
            # no children
            self.children = None
        self.id = wx.NewId()  # id used for internal purpose events
        if isinstance(index, str):
            setattr(self.parent, index, self)
            self.attribute_name = index
        else:
            self.parent.add_item(self, index)

        # the toplevel parent keeps track of the names ( see next two methods ...contained_name() )
        if self.IS_TOPLEVEL:
            # either derived from edit_windows.TopLevelBase or a toplevel Menu/ToolBar where IS_TOPLEVEL is set True
            self.names = set([self.name])
            self._NUMBERS = {}  # for finding new names
        elif self.IS_NAMED:
            self.toplevel_parent.track_contained_name( new_name=name )

    # manage names of contained elements ###############################################################################
    # actually, this might be too strict if contained elements are their own classes
    def get_next_contained_name(self, fmt):
        # get a name that is not yet used for one of the children inside
        # will only be used for IS_TOPLEVEL==True; currently only by TopLevelBase; in future maybe for toolbars as well
        number = self._NUMBERS.get(fmt, 1)
        while True:
            name = fmt % number
            if not name in self.names:
                self._NUMBERS[fmt] = number
                return name
            number += 1

    def track_contained_name(self, old_name=None, new_name=None):
        # only for named elements (IS_NAMED==True)
        #  to remove: new_name=None
        #  to add:    old_name=None
        # EditDialog also uses this to track names for "affirmative" and "escape" properties
<<<<<<< HEAD
        if config.debugging or config.testing and new_name is not None:
            #assert self.IS_NAMED
            assert self.name not in self.names
        if old_name is not None:
            try:
                self.names.remove( old_name )
            except KeyError:
                pass
=======
        #print("track_contained_name", old_name,new_name, self.names)
        if old_name is not None: self.names.remove( old_name )
>>>>>>> a5d4b1f8
        if new_name is not None: self.names.add( new_name )

    # tree navigation (parent and children) ############################################################################
    @property
    def toplevel_parent(self):
        # go up to parent until that's parent IS_ROOT
        item = self
        parent = item.parent
        while not parent.IS_ROOT:
            item = parent
            parent = item.parent
        return item

    @property
    def parent_window(self):
        # go up to parent until it is no sizer
        item = self.parent
        while True:
            if item.IS_WINDOW: return item
            item = item.parent
            if item is None: return None

    @property
    def toplevel_parent_window(self):
        # go up to parent until IS_TOPLEVEL is True
        item = self.parent
        while True:
            if item.IS_TOPLEVEL: return item
            item = item.parent

    #@property
    #def class_object(self):
        ## used for code generation: the object for which a class code is generated
        #item = self
        #parent = item.parent
        #while parent is not None:
            #if not item.IS_SIZER and item.IS_CLASS: return item
            #item = parent
            #parent = item.parent
        #return None

    @property
    def parent_class_object(self):
        # same as before, but start with parent
        # used only for XRC code generation, so IS_CLASS is set
        item = self.parent
        parent = item.parent
        while parent is not None:
            if not item.IS_SIZER and item.IS_CLASS: return item
            item = parent
            parent = item.parent
        return None

    @property
    def sizer(self):
        # return the containing sizer or None
        if self.parent.IS_SIZER: return self.parent
        return None

    @property
    def top_sizer(self):
        # return the top containing sizer or None
        if not self.parent.IS_SIZER:
            if self.IS_SIZER: return self
            return None
        item = self.parent
        while item.parent.IS_SIZER:
            item = item.parent
        return item


    def get_all_children(self):
        # this always returns a copy, as it might be used by recursive_remove
        ret = []
        if self.ATT_CHILDREN:
            for att in self.ATT_CHILDREN or []:
                child = getattr(self, att)
                if child is not None: ret.append(child)
        ret.extend(self.children or [])
        return ret

    def _get_child(self, index):
        if index is None and self.children:
            return self.children[0]
        if isinstance(index, str) and index in self.ATT_CHILDREN:
            return getattr(self, index)
        if self.children and index<=len(self.children):
            return self.children[index]
        return self

    def _get_child_pos(self, child):
        # calculate pos including named attributes; this is the position in the tree view
        pos = 0
        if self.ATT_CHILDREN:
            for att in self.ATT_CHILDREN or []:
                c = getattr(self, att)
                if c is not None:
                    if child is c: return pos
                    pos += 1
        return pos + self.children.index(child)
    
    def find_children(self, name=None, wx_class=None):
        ret = []
        for child in self.get_all_children():
            if not child: continue
            ret += child.find_children(name, wx_class)
            if name is not None and child.name!=name: continue
            if wx_class is not None and child.WX_CLASS!=wx_class: continue
            ret.append(child)
        return ret

    ####################################################################################################################
    @property
    def index(self):
        # index or attribute name
        attribute_name = getattr(self, "attribute_name", None)
        if attribute_name is not None: return attribute_name
        return self.parent.children.index(self)

    def add_item(self, child, index=None):
        if index is None:
            # happens during loading or pasting
            if self.CHILDREN is None:
                # variable number of children
                self.children.append(child)
                return
            # fixed number of children; fill first free position (a None or a Slot)
            assert self.CHILDREN
            if None in self.children:
                index = self.children.index(None)
            elif self.CHILDREN in (-1,1):
                index = 0

        if len(self.children)<=index:
            self.children += [None]*(index - len(self.children) + 1)
        if self.children[index] is not None:
            self.children[index].recursive_remove(0, keep_slot=True)
        self.children[index] = child

    def insert_item(self, child, index):
        # for now only for child=None as placeholder; used by notebook
        self.children.insert(index, child)

    def remove_item(self, child, level, keep_slot=False):
        "Removes child from self and adjust pos of following items"
        if not child: return
        if child in self.children:
            index = self.children.index(child)
            if keep_slot:
                self.children[index] = None
            else:
                del self.children[index]
            return
        if hasattr(child, "attribute_name"):
            setattr(self, child.attribute_name, None)
            return
        raise ValueError("Internal error")

    def has_ancestor(self, editor):
        "Returns True if editor is parent or parents parent ..."
        parent = self.parent
        if parent is None: return False
        while True:
            if editor is parent: return True
            if parent.parent is None: return False
            parent = parent.parent
    
    def get_path(self):
        """returns a list of widget names, from the toplevel to the selected one
        Example: ['frame_1', 'sizer_1', 'panel_1', 'sizer_2', 'button_1']
                 if button_1 is the currently selected widget"""
        ret = []
        w = self
        while w:
            if w.IS_SLOT:
                ret.append("SLOT %d"%w.index)
            else:
                ret.append(w.name)
            w = w.parent
        ret.reverse()
        return "/".join(ret)

    # property handling ################################################################################################
    @staticmethod
    def MOVE_PROPERTY(PROPERTIES, move_property, after_property):
        "move a property to another position, right behind after_property"
        PROPERTIES.remove( move_property )
        PROPERTIES.insert( PROPERTIES.index(after_property)+1, move_property )

    def properties_changed(self, modified):
        if modified and "name" in modified and self.properties["name"].previous_value is not None:
            if config.debugging or config.testing:
                assert self.IS_NAMED
            old_name = self.properties["name"].previous_value or None
            self.toplevel_parent.track_contained_name(old_name, self.name)
            if common.app_tree is not None:
                common.app_tree.refresh(self, refresh_label=True, refresh_image=False)
        elif (not modified or "class" in modified or "name" in modified) and common.app_tree:
            common.app_tree.refresh(self, refresh_label=True, refresh_image=False)

    # widget creation and destruction ##################################################################################

    def create(self):
        # entry point to create widget including all children
        self.recursive_create_widgets(level=0)
        self.layout()

    def recursive_create_widgets(self, level):
        self.create_widget()
        self.finish_widget_creation(level)
        for child in self.get_all_children():
            if not child.widget:
                child.recursive_create_widgets(level+1)
        self.child_widgets_created(level)  # if level==0, only one of the child widgets was created
        self.parent.child_widget_created(self, level)

    def layout(self):
        # called once after all widgets incl. children were created or e.g. layout property modified
        self.widget.Layout()

    # actual widget creation
    def create_widget(self):
        "Initializes self.widget and shows it"
        raise NotImplementedError

    def finish_widget_creation(self, level):
        "Binds the popup menu handler and connects some event handlers to self.widgets; set tooltip string"
        if not self.widget: return
        self.widget.Bind(wx.EVT_RIGHT_DOWN, self.popup_menu)
        if self.WX_CLASS in ("wxStatusBar",): return
        compat.SetToolTip(self.widget, self._get_tooltip_string())

    # callbacks when children were created
    def child_widget_created(self, child, level):
        # called after child's children were also created; implemented for notebook, splitter, sizers
        pass
    
    def child_widgets_created(self, level):
        # implemented for notebook, splitter, sizers?
        pass

    # actual widget destruction, called from recursive_remove
    def destroy_widget(self, level):
        # just destroy the widget; all bookkeeping / data structure update is done in recursive_remove
        # level is 0 for toplevel or when the user just deletes this one
        if not self.widget: return
        self.widget.Destroy()
        self.widget = None

    def destroying_child_widget(self, child, index):
        # called before a child widget is destroyed; e.g. used by splitter to unsplit
        # child has been removed from self.children already,
        #  except when a widget is re-created or a slot is just set to overlapped
        # index can be an index or an attribute name
        pass

    def destroyed_child_widget(self):
        pass

    ####################################################################################################################
    def recursive_remove(self, level, keep_slot=False):
        "recursively remove children and then self from parent; delete widget; remove from tree and do bookkeeping"
        # this is not a GUI entry point, see remove() for this!
        index = self.index

        # recursively remove children
        if self.children:
            for child in self.get_all_children():
                child.recursive_remove(level+1)

        self.parent.remove_item(self, level, keep_slot)

        if level==0 and self.widget:
            self.parent.destroying_child_widget(self, index)
            self.destroy_widget(level)
            self.parent.destroyed_child_widget()

        # remove from Tree (rebuild_tree to be called separately)
        if misc.focused_widget is self: misc.focused_widget = None
        common.app_tree.remove(self)  # remove mutual reference from widget to/from Tree item

        # bookkeeping
        if not self.IS_TOPLEVEL and self.IS_NAMED and self.name:
            self.toplevel_parent.track_contained_name( self.name )

    def remove(self, focus=True):
        # entry point from GUI or script
        common.root.saved = False   # update the status of the app
        self.recursive_remove(level=0)
        misc.rebuild_tree(self.parent, recursive=False, focus=focus)

    # XML generation ###################################################################################################
    def get_editor_name(self):
        # the panel classes will return something else here, depending on self.scrollable
        return self.WXG_BASE or self.__class__.__name__
    def write(self, output, tabs):
        "Writes the xml code for the widget to the given output file"
        # write object tag, including class, name, base
        classname = self.get_editor_name()
        # to disable custom class code generation (for panels...)
        outer_tabs = u'    ' * tabs
        instance_class = ''
        if "class" in self.properties:
            klass = self.get_prop_value("class", default=self.WX_CLASS)
            if self.check_prop_truth("instance_class"):
                instance_class = " " + common.format_xml_attrs(instance_class=self.instance_class)
        else:
            klass = self.get_prop_value("instance_class", default=self.WX_CLASS)
        output.append(u'%s<object %s %s %s%s>\n' % ( outer_tabs,
                                                     common.format_xml_attrs(**{'class': klass}),
                                                     common.format_xml_attrs(name=self.name),
                                                     common.format_xml_attrs(base=classname),
                                                     instance_class) )

        if config.debugging and getattr(self, "_restore_properties", None):
            raise ValueError("properties not restored")
        self.restore_properties()
        # write properties, but without name and class
        # XXX be 100% compatible to 0.7.2, where option is written into the object; remove later
        properties = self.get_properties(without=set(MANAGED_PROPERTIES))
        for prop in properties:
            prop.write(output, tabs+1)

        if self.IS_SIZER:
            for child in self.children or []:
                if not child.IS_SLOT:
                    inner_xml = []

                    for name in MANAGED_PROPERTIES:
                        name = child.properties[name]
                        if name is not None:
                            name.write(inner_xml, tabs+2)

                    child.write(inner_xml, tabs+2)
                    stmt = common.format_xml_tag( u'object', inner_xml, tabs+1,
                                                  is_xml=True, **{'class': 'sizeritem'} )
                    output.extend(stmt)
                else:
                    child.write(output, tabs+1)
        elif self.children is not None or self.ATT_CHILDREN is not None:
            for child in self.get_all_children():
                assert not config.debugging or child is not None
                child.write(output, tabs+1)
        output.append(u'%s</object>\n' % outer_tabs)

    # XML loading and slot handling ####################################################################################
    def _add_slots(self, max_index=None):
        "replace None with Slot"
        for index, child in enumerate(self.children):
            if child is None:
                if max_index is not None and index>max_index: continue
                Slot(self, index)

    def on_load(self, child=None):
        "called from XML parser, right after the widget is loaded; children have been loaded already"
        # when a child has been pasted in, it's also called, with argument child
        if self.CHILDREN != 0:
            self._add_slots()

    def free_slot(self, index, force_layout=True):
        "Replaces the element at index with an empty slot"
        # called from ManagedBase context menu when removing an item
        slot = self._free_slot(index, force_layout)
        misc.rebuild_tree(slot)

    def _free_slot(self, index, force_layout=True):
        #with self.toplevel_parent.frozen():  # this does not work on mac os: when deleting a panel notebook page, it will remain black
        slot = Slot(self, index)
        if self.widget: slot.create()  # create the actual SizerSlot as wx.Window with hatched background
        return slot

    # for tree and help display ########################################################################################
    def _get_tree_label(self):
        # get a label for node
        s = self.name
        if self.WX_CLASS=="CustomWidget":
            s += ' (%s)' % self.instance_class
        elif self.check_prop("class"):
            s += ' (%s)' % self.klass
            if getattr(self, "has_title", None):
                # include title
                s += ': "%s"'%self.title
        elif self.check_prop("stockitem"):
            s = "%s: %s"%(s, self.stockitem)
        elif self.check_prop("label"):
            # include label of control
            label = self.label
            label = label.replace("\n","\\n").replace("\t","\\t")
            if '"' in label:
                if len(label)>36:
                    s += ": '%s..."%(label[:30])
                else:
                    s += ": '%s'"%label
            else:
                if len(label)>24:
                    s += ': "%s...'%(label[:30])
                else:
                    s += ': "%s"'%label
        elif getattr(self, "has_title", None):
            # include title
            s += ': "%s"'%self.title
        elif self.parent.WX_CLASS=="wxNotebook":
            # notebook pages: include page title: "[title] name"
            notebook = self.parent
            if self in notebook.children:
                title = notebook.tabs[notebook.children.index(self)][0]
                s = '[%s] %s'%(title, s)
        return s

    def _get_tree_image(self):
        "Get an image name for tree display"
        return self.TREE_ICON or self.__class__.__name__

    def _label_editable(self):
        # returns True if the label can be edited in the Tree ctrl
        if not "name" in self.properties: return False
        if not "label" in self.properties: return True
        label = self.label
        # no editing in case of special characters
        if "\n" in label or "\t" in label or "'" in label or '"' in label: return False
        if len(label)>24: return False
        return True

    def _get_tooltip_string(self):
        # get tooltip string: first (optional) part from parent, second from ourself
        # used as tooltip for the widget in the Design window and also for the status bar of the Palette
        tooltip = []
        if self.parent.children and self in self.parent.children:
            tooltip.append( self.parent._get_parent_tooltip(self.index) )
        tooltip.append( self._get_tooltip() )
        return "\n".join(s for s in tooltip if s)

    def _get_parent_tooltip(self, index):
        # called for a child; e.g. Splitter pane may return "Left spliter pane:" for pos=0
        return None

    def _get_tooltip(self):
        return None


class Slot(EditBase):
    "A window to represent an empty slot, e.g. single slot of a Frame or a page of a Notebook"
    PROPERTIES = ["Slot"]#, "pos"]
    IS_TOPLEVEL = IS_SIZER = IS_WINDOW = False
    IS_SLOT = True
    IS_NAMED = False
    CHILDREN = 0

    def __init__(self, parent, index, label=None):
        # XXX unify with EditBase.__init__ ?
        assert isinstance(index, int)
        assert not parent.IS_SLOT
        np.PropertyOwner.__init__(self)
        self.klass = self.classname = "slot"
        self.label = label

        # initialise instance properties
        self.widget = None          # Reference to the widget resembling the slot (a wx.Window)
        self.name = "SLOT"
        self.overlapped = False  # for spanning in GridBagSizer
        self.item = None

        # initialise structure
        self.parent = parent
        self.children = None
        self.parent.add_item(self, index)
        #self.pos = np.LayoutPosProperty()  # position within the sizer or 0

        # the following are just set to use the same Add call as with widgets
        self.proportion = 1
        self.span = (1,1)
        self.flag = wx.EXPAND
        self.border = 0

    def update_view(self, selected):
        # we can ignore selected here, as the repainting only takes place later
        if self.widget:
            self.widget.Refresh()

    def create_widget(self):
        if self.overlapped and self.parent._IS_GRIDBAG: return
        style = wx.FULL_REPAINT_ON_RESIZE
        if self.parent.CHILDREN in (-1, 1):  # e.g. Panel in a Frame
            size = self.parent.widget.GetClientSize()
        else:
            size = (20, 20)
        self.widget = wx.Window(self.parent_window.widget, -1, size=size, style=style)
        self.widget.SetBackgroundStyle(wx.BG_STYLE_CUSTOM)
        #self.widget.SetAutoLayout(True)
        self.widget.Bind(wx.EVT_PAINT, self.on_paint)
        self.widget.Bind(wx.EVT_ERASE_BACKGROUND, self.on_erase_background)
        self.widget.Bind(wx.EVT_RIGHT_DOWN, self.popup_menu)
        self.widget.Bind(wx.EVT_LEFT_DOWN, self.on_drop_widget)
        self.widget.Bind(wx.EVT_MIDDLE_DOWN, misc.exec_after(self.on_select_and_paste))
        self.widget.Bind(wx.EVT_ENTER_WINDOW, self.on_enter)
        self.widget.Bind(wx.EVT_LEAVE_WINDOW, self.on_leave)
        #self.widget.Bind(wx.EVT_CHAR_HOOK, misc.on_key_down_event)  # catch cursor keys   XXX still required?

    def recursive_create_widgets(self, level):
        if self.overlapped: return
        self.create_widget()
        self.finish_widget_creation(level)
        self.parent.child_widget_created(self, level)

    def is_visible(self):
        return False

    def on_enter(self, event):
        # hack. definitely. but...
        misc.currently_under_mouse = self.widget
        # a sizer can be added to sizers or to windows with exactly one child
        can_add_sizer = self.parent.IS_SIZER or self.parent.CHILDREN == 1
        if common.adding_widget and (not common.adding_sizer or can_add_sizer):
            self.widget.SetCursor(wx.CROSS_CURSOR)
        else:
            self.widget.SetCursor(wx.STANDARD_CURSOR)
        event.Skip()

    def on_leave(self, event):
        # currently_under_mouse is used to restore the normal cursor, if the
        # user cancelled the addition of a widget and the cursor is over this slot
        misc.currently_under_mouse = None
        event.Skip()

    def on_paint(self, event):
        "Handle paint request and draw hatched lines onto the window"
        #if not self.sizer: return  # in deletion
        dc = wx.PaintDC(self.widget)
        self._draw_background(dc)

    def on_erase_background(self, event):
        dc = event.GetDC()
        if not dc:
            dc = wx.ClientDC(self)
            rect = self.widget.GetUpdateRegion().GetBox()
            dc.SetClippingRect(rect)
        self._draw_background(dc, clear=False)

    def _draw_background(self, dc, clear=True):
        "draw the hatches on device context dc (red if selected)"
        size = self.widget.GetSize()
        small = size[0]<10 or size[1]<10
        focused = misc.focused_widget is self
        if clear:
            if small and focused:
                dc.SetBackground(wx.Brush(wx.BLUE))
            else:
                dc.SetBackground(wx.Brush(wx.LIGHT_GREY))
            dc.Clear()
        if small and focused:
            color = wx.WHITE
        elif small or not focused:
            color = wx.BLACK
        else:
            color = wx.BLUE

        if focused:
            hatch = compat.BRUSHSTYLE_CROSSDIAG_HATCH
        elif not self.parent.IS_SIZER:
            hatch = compat.BRUSHSTYLE_FDIAGONAL_HATCH
        else:
            if not "cols" in self.parent.PROPERTIES:  # horizontal/vertical sizer or grid sizer?
                pos = self.index
            else:
                pos = sum( self.sizer._get_row_col(self.index) )
            hatch = compat.BRUSHSTYLE_FDIAGONAL_HATCH  if pos%2 else  compat.BRUSHSTYLE_BDIAGONAL_HATCH
        brush = wx.Brush(color, hatch)
        # draw hatched lines in foreground
        dc.SetBrush(brush)
        size = self.widget.GetClientSize()
        dc.DrawRectangle(0, 0, size.width, size.height)

    # context menu #####################################################################################################
    def popup_menu(self, event, pos=None):
        event_widget = event.GetEventObject()
        menu = self._create_popup_menu(widget=event_widget)
        if pos is None:
            # convert relative event position to relative widget position
            event_pos  = event.GetPosition()
            screen_pos = event_widget.ClientToScreen(event_pos)
            pos        = event_widget.ScreenToClient(screen_pos)
        event_widget.PopupMenu(menu, pos)
        menu.Destroy()

    def _create_popup_menu(self, widget):
        # menu title
        if self.parent.IS_SIZER and "cols" in self.parent.properties:
            rows, cols = self.parent._get_actual_rows_cols()
            # calculate row and col of our slot
            row,col = self.parent._get_row_col(self.index)
            menu = wx.Menu(_("Slot %d/%d"%(row+1,col+1)))
        elif self.parent.CHILDREN not in (-1,1):
            menu = wx.Menu(_("Slot %d"%self.index))
        else:
            menu = wx.Menu(_("Slot"))

        # edit: paste
        i = misc.append_menu_item(menu, -1, _('Paste\tCtrl+V'), wx.ART_PASTE)
        misc.bind_menu_item_after(widget, i, clipboard.paste, self)
        if not clipboard.check("widget","sizer"): i.Enable(False)
        menu.AppendSeparator()

        # slot actions
        if self.parent.IS_SIZER or self.parent.CHILDREN==-1:
            if not "cols" in self.parent.properties:
                i = misc.append_menu_item(menu, -1, _('Remove Slot\tDel'), wx.ART_DELETE)
                misc.bind_menu_item_after(widget, i, self.remove)
                if self.parent.IS_SIZER and len(self.parent.children)<=1: i.Enable(False)
            else:
                # if inside a grid sizer: allow removal of empty rows/cols
                # check whether all slots in same row/col are empty
                row_is_empty = col_is_empty = True
                for index,child in enumerate(self.parent.children):
                    child_row, child_col = self.parent._get_row_col(index)
                    if child_row==row and not child.IS_SLOT:
                        row_is_empty = False
                    if child_col==col and not child.IS_SLOT:
                        col_is_empty = False

                # allow removal of empty row
                i = misc.append_menu_item(menu, -1, _('Remove Row %d'%(row+1)) )
                misc.bind_menu_item_after(widget, i, self.parent.remove_row, self.index)
                if not row_is_empty or rows<=1: i.Enable(False)

                # allow removal of empty col
                i = misc.append_menu_item(menu, -1, _('Remove Column %d'%(col+1)) )
                misc.bind_menu_item_after(widget, i, self.parent.remove_col, self.index)
                if not col_is_empty or cols<=1: i.Enable(False)
                menu.AppendSeparator()

        if hasattr(self.parent, "_add_parent_popup_menu_items"):
            self.parent._add_parent_popup_menu_items(menu, self, widget)

        p = self.toplevel_parent_window # misc.get_toplevel_widget(self.sizer)
        #if p is not None and p.preview_is_visible():
        if p.preview_is_visible():
            item = _('Close preview (%s)\tF5') % p.name
        else:
            item = _('Preview (%s)\tF5') % p.name

        i = misc.append_menu_item( menu, -1, item )
        #misc.bind_menu_item_after(widget, i, self.preview_parent)
        misc.bind_menu_item_after(widget, i, p.preview)

        return menu

    ####################################################################################################################
    def remove(self):
        # entry point from GUI
        i = self.index
        EditBase.remove(self, focus=False)
        if i >= len(self.parent.children): i = len(self.parent.children)-1
        # set focused widget
        if i>=0:
            misc.set_focused_widget( self.parent.children[i] )
        else:
            misc.set_focused_widget( self.parent )

    def on_drop_widget(self, event, reset=None):
        """replaces self with a widget in self.sizer. This method is called
        to add every non-toplevel widget or sizer, and in turn calls the
        appropriate builder function (found in the ``common.widgets'' dict)"""
        if not common.adding_widget:  # widget focused/selecte
            misc.set_focused_widget(self)
            if self.widget:
                self.widget.Refresh()
                self.widget.SetFocus()
            return
        if common.adding_sizer and self.parent.CHILDREN != 1 and not self.IS_SLOT:
            return
        if self.widget:
            self.widget.SetCursor(wx.NullCursor)
        common.adding_window = event and event.GetEventObject().GetTopLevelParent() or None
        # call the appropriate builder
        new_widget = common.widgets[common.widget_to_add](self.parent, self.index)
        if new_widget is None: return
        misc.rebuild_tree(new_widget)
        if reset is False: return
        if event is None or not misc.event_modifier_copy(event):
            common.adding_widget = common.adding_sizer = False
            common.widget_to_add = None

    def check_drop_compatibility(self):
        if common.adding_sizer and self.parent.CHILDREN != 1 and not self.IS_SLOT:
            return (False, "No sizer can be added here")
        return (True,None)

    # clipboard handling ###############################################################################################
    def check_compatibility(self, widget, typename=None):
        "check whether widget can be pasted here"
        if self.parent.CHILDREN == -1:
            # single or no child: no sizer but a panel or frame
            return self.parent.check_compatibility(widget, typename)
        if typename is not None:
            if typename=="sizer" and self.parent.CHILDREN != 1:
                return (False, "No sizer can be pasted here")
            if typename=="window":
                return (False, "No toplevel object can be pasted here.")
            return (True,None)

        if widget.IS_TOPLEVEL:
            return (False, "No toplevel object can be pasted here.")
        if self.parent.CHILDREN != 1 and widget.IS_SIZER:
            # e.g. a sizer dropped on a splitter window slot; instead, a panel would be required
            return (False, "No sizer can be pasted here")
        return (True,None)

    def clipboard_paste(self, clipboard_data):
        "Insert a widget from the clipboard to the current destination"
        if self.parent.CHILDREN==-1:
            # e.g. Panel has special treatment
            return self.parent.clipboard_paste(clipboard_data)
        return clipboard._paste(self.parent, self.index, clipboard_data)

    def on_select_and_paste(self, *args):
        "Middle-click event handler: selects the slot and, if the clipboard is not empty, pastes its content here"
        misc.focused_widget = self
        self.widget.SetFocus()
        clipboard.paste(self)
    ####################################################################################################################

    def destroy_widget(self, level):
        if self.widget is None: return
        if misc.currently_under_mouse is self.widget:
            misc.currently_under_mouse = None

        self.widget.Hide()

        if wx.VERSION_STRING!="2.8.12.0":
            # unbind events to prevent new created (and queued) events
            self.widget.Bind(wx.EVT_PAINT, None)
            self.widget.Bind(wx.EVT_RIGHT_DOWN, None)
            self.widget.Bind(wx.EVT_LEFT_DOWN, None)
            self.widget.Bind(wx.EVT_MIDDLE_DOWN, None)
            self.widget.Bind(wx.EVT_ENTER_WINDOW, None)
            self.widget.Bind(wx.EVT_LEAVE_WINDOW, None)
            self.widget.Bind(wx.EVT_KEY_DOWN, None)
        compat.DestroyLater(self.widget)
        self.widget = None

        if misc.focused_widget is self:
            misc.set_focused_widget(None)

    def write(self, output, tabs):
        return

    # for tree and help display ########################################################################################
    def _get_tree_label(self):
        if self.label: return str(self.label)
        if self.parent.CHILDREN in (1,-1): return "SLOT"
        index = self.index
        if hasattr(self.parent, "_get_slot_label"):
            return self.parent._get_slot_label(index)
        if self.parent.IS_SIZER and "cols" in self.parent.properties:
            # grid sizer: display row/col
            rows, cols = self.parent._get_actual_rows_cols()
            row = index // cols + 1  # 1 based at the moment
            col = index %  cols + 1
            return "SLOT  %d/%d"%(row, col)
        return "SLOT %d"%(index)

    def _get_tree_image(self):
        "Get an image name for tree display"
        if self.parent.WX_CLASS=="wxSplitterWindow":
            return 'EditSplitterSlot-%s'%self.parent._get_label(self.index)  # 'Left', 'Right', 'Top', 'Bottom'

        if not self.parent.IS_SIZER: return "EditSlot"
        name = "EditSizerSlot"
        if "orient" in self.parent.properties:
            sizer_orient = self.parent.orient
            if sizer_orient is not None:
                if sizer_orient==wx.VERTICAL:
                    name = "EditVerticalSizerSlot"
                elif sizer_orient==wx.HORIZONTAL:
                    name = "EditHorizontalSizerSlot"
        return name

    def _get_tooltip(self):
        if self.parent.WX_CLASS in ("wxPanel", "wxFrame"):
            return "Add a control or container or sizer here, e.g. a panel, a panel plus sizer, a notebook or a sizer."
        return "Add a control or container here, e.g. a panel, a panel plus sizer or a notebook."<|MERGE_RESOLUTION|>--- conflicted
+++ resolved
@@ -90,19 +90,12 @@
         #  to remove: new_name=None
         #  to add:    old_name=None
         # EditDialog also uses this to track names for "affirmative" and "escape" properties
-<<<<<<< HEAD
-        if config.debugging or config.testing and new_name is not None:
-            #assert self.IS_NAMED
-            assert self.name not in self.names
+        #print("track_contained_name", old_name,new_name, self.names)
         if old_name is not None:
             try:
                 self.names.remove( old_name )
             except KeyError:
                 pass
-=======
-        #print("track_contained_name", old_name,new_name, self.names)
-        if old_name is not None: self.names.remove( old_name )
->>>>>>> a5d4b1f8
         if new_name is not None: self.names.add( new_name )
 
     # tree navigation (parent and children) ############################################################################
