"""\
Global functions and variables

@copyright: 2002-2007 Alberto Griggio
@copyright: 2013-2016 Carsten Grohmann
@copyright: 2016-2019 Dietmar Schwertberger
@license: MIT (see LICENSE.txt) - THIS PROGRAM COMES WITH NO WARRANTY
"""

import codecs, errno
try:
    # Python 2
    import ConfigParser
    from md5 import new as md5
except:
    # Python 3
    import configparser as ConfigParser
    from hashlib import md5
from collections import OrderedDict

import logging, os, os.path, sys, tempfile
from xml.sax.saxutils import escape, quoteattr

import config, compat, plugins, misc


widgets = {}          # all widgets: EditWidget class name -> factory(parent, pos)
widgets_from_xml = {} # Factory functions to build objects from a XML file

class_names = {} # maps the name of the classes used by wxGlade to the correspondent classes of wxWindows
toplevels = {}   # names of the Edit classes that can be toplevels, i.e. class declaration will be generated in the code

# references to windows:
main = None            # main window
palette = None         # the panel which contains the various buttons to add the different widgets
property_panel = None  # panel for editing the current widgets properties
app_tree = None        # widget hierarchy of the application; root is application itself; a tree.WidgetTree instance
root = None

# these will be set when clicking an item on the palette window:
adding_widget = False # If True, the user is adding a widget to some sizer
adding_sizer = False  # "Needed to add toplevel sizers"
widget_to_add = None  # widget class name that is being added
adding_window = None  # the tree or the design window; used for centering dialogs

design_windows = []

pin_design_window = False

# Dictionary which maps the ids used in the event handlers to the corresponding widgets:
# used to call the appropriate builder function when a dropping of a widget occurs, knowing only the id of the event
refs = {}

history = None

########################################################################################################################
# application initialization

# Dictionary of language name -> BaseLangCodeWriter objects used to generate the code in a given language.
code_writers = {}


def init_codegen():
    """Load available code generators, built-in and user widgets as well as sizers

    Returns OrderedDict with module sections as key and assigned list of wxBitmapButtons in GUI mode.
    The dict is empty in batch mode.

    see: load_config() load_code_writers(), load_widgets(), load_sizers()"""
    # process generic related style attributes
    style_attrs_to_sets(config.widget_config['generic_styles'])
    load_config()
    load_code_writers()
    all_widgets = load_widgets()
    sizer_buttons = load_sizers()

    # merge sizer buttons
    for section in sizer_buttons:
        if section not in all_widgets:
            all_widgets[section] = sizer_buttons[section]
        else:
            all_widgets[section].extend(sizer_buttons[section])

    return all_widgets


def load_code_writers():
    "Fills the common.code_writers dictionary: to do so, loads the modules found in the 'codegen/' subdir"
    logging.info('Load code generators:')
    codegen_path = os.path.join(config.wxglade_path, 'codegen')
    sys.path.insert(0, codegen_path)
    for module in os.listdir(codegen_path):
        name, ext = os.path.splitext(module)
        # skip __init__
        if name == "__init__":
            continue
        # allow regular files only
        if not os.path.isfile(os.path.join(codegen_path, module)):
            continue
        # ignore none python files
        if ext not in ['.py', '.pyo', '.pyc']:
            continue
        # skip already imported modules
        if name in sys.modules:
            continue
        # import file and initiate code writer
        try:
            writer = __import__(name).writer
        except (AttributeError, ImportError, NameError, SyntaxError, ValueError):
            logging.exception( _('"%s" is not a valid code generator module'), module )
        else:
            code_writers[writer.language] = writer
            if config.use_gui:
                logging.info( _('  %s generator loaded'), writer.language )


def load_config():
    "Load widget configuration;  @see: L{plugins.load_widgets_from_dir()}"
    # load the "built-in" and "user" widgets
    plugins.load_widgets_from_dir( config.widgets_path,                  'wconfig' )
    plugins.load_widgets_from_dir( config.preferences.local_widget_path, 'wconfig' )

    return


def load_sizers():
    """Load and initialise the sizer support modules into ordered dict instance.
    See edit_sizers.edit_sizers.init_all."""
    logging.info('Load sizer generators:')
    for lang in code_writers.keys():
        module_name = 'edit_sizers.%s_sizers_codegen' % code_writers[lang].lang_prefix
        try:
            sizer_module = plugins.import_module(config.wxglade_path, module_name)
            if not sizer_module:
                # error already logged
                pass
            elif hasattr(sizer_module, 'initialize'):
                sizer_module.initialize()
            else:
                logging.warning(
                    _('Missing function "initialize()" in imported module %s. Skip initialisation.'), module_name)

            if config.use_gui:
                logging.info(_('  for %s'), lang)

        except (AttributeError, ImportError, NameError, SyntaxError, ValueError):
            logging.exception( _('ERROR loading module "%s"'), module_name )
        except:
            logging.exception( _('Unexpected error during import of widget module %s'), module_name )

    # initialise sizer GUI elements
    import edit_sizers
    return edit_sizers.init_gui()


def load_widgets():
    """Load built-in and user widgets.

    Scans the built-in and user widget directories to find the installed widgets and loads it.

    @rtype: OrderedDict

    @see: L{plugins.load_widgets_from_dir()} for more details e.g. the structure of the dictionary."""
    # load the "built-in" and "user" widgets
    core_buttons  = plugins.load_widgets_from_dir(config.widgets_path, default_section=_('Core widgets'))
    local_buttons = plugins.load_widgets_from_dir(config.preferences.local_widget_path,
                                                  default_section=_('Custom widgets'))

    # load (remaining) widget code generators
    # Python, C++ and XRC are often loaded via plugins.load_widgets_from_dir() above
    for path in [config.widgets_path, config.preferences.local_widget_path]:
        for lang in ['perl', 'lisp']:
            if lang not in code_writers:
                continue
            codegen_name = '%s_codegen' % code_writers[lang].lang_prefix
            plugins.load_widgets_from_dir( path, submodule=codegen_name )

    all_widgets = OrderedDict()
    all_widgets.update(core_buttons)

    for section in local_buttons:
        if section not in all_widgets:
            all_widgets[section] = local_buttons[section]
        else:
            all_widgets[section].extend(local_buttons[section])

    return all_widgets


########################################################################################################################
# user interaction

def add_object(event):
    "Adds a widget or a sizer to the current app"
    global adding_widget, adding_sizer, widget_to_add
    tmp = event.GetId()
    widget_to_add = refs[tmp]
    adding_widget = True
    adding_sizer = "Sizer" in widget_to_add

    btn = event.GetEventObject()
    if compat.version >= (3,0):
        btn.SetValue(True)
    palette.reset_togglebuttons(keep=btn)

    msg = "Adding %s; click on free (hatched) sizer slot to place it"
    main.user_message( msg%widget_to_add.lstrip("Edit") )


def add_toplevel_object(event):
    "Adds a toplevel widget (Frame or Dialog) to the current app"
    palette.reset_togglebuttons()
<<<<<<< HEAD
    widgets[refs[event.GetId()]](None, None, 0)
    app_tree.app.saved = False
=======
    editor = widgets[refs[event.GetId()]](root, 0)
    if editor is None: return
    misc.rebuild_tree(widget=editor, recursive=editor.children, focus=True)

>>>>>>> 0d786e4e


########################################################################################################################
# application GUI initialization

def make_object_button(widget, icon_path, toplevel=False, tip=None):
    """Creates a button for the widgets toolbar.

    Function used by the various widget modules to add a button to the widgets toolbar.

    Icons with a relative path will be loaded from config.icon_path.

    widget: (name of) the widget the button will add to the app 
    icon_path: Path to the icon_path used for the button
    toplevel: True if the widget is a toplevel object (frame, dialog)
    tip: Tool tip to display

    return: The newly created wxBitmapButton instance"""
    if not config.use_gui: return None
    import wx
    import misc
    from tree import WidgetTree

    if not os.path.isabs(icon_path):
        icon_path = os.path.join(config.icons_path, icon_path)
    bmp = misc.get_xpm_bitmap(icon_path)
    if compat.version < (3,0):
        # old wx version: use BitmapButton
        tmp = wx.BitmapButton(palette, -1, bmp, size=(31,31))
        if not toplevel:
            tmp.Bind(wx.EVT_BUTTON, add_object)
        else:
            tmp.Bind(wx.EVT_BUTTON, add_toplevel_object)
    else:
<<<<<<< HEAD
        if not toplevel:
            tmp = wx.ToggleButton(palette, -1, size=(31,31))
            tmp.Bind(wx.EVT_TOGGLEBUTTON, add_object)
        else:
            tmp = wx.Button(palette, -1, size=(31,31))
            tmp.Bind(wx.EVT_BUTTON, add_toplevel_object)
        tmp.SetBitmap( bmp )
=======
        # for more recent versions, we support config options to display icons and/or labels
        if not toplevel:
            if not config.preferences.show_palette_labels:
                # icons only -> set size
                tmp = wx.ToggleButton(palette, -1, size=(31,31))
            else:
                tmp = wx.ToggleButton(palette, -1, widget.replace('Edit', '') )
            tmp.Bind(wx.EVT_TOGGLEBUTTON, add_object)
        else:
            if not config.preferences.show_palette_labels:
                tmp = wx.Button(palette, -1, size=(31,31))
            else:
                tmp = wx.Button(palette, -1, widget.replace('Edit', '') ) #, size=(31,31))
            tmp.Bind(wx.EVT_BUTTON, add_toplevel_object)
        if config.preferences.show_palette_icons:
            tmp.SetBitmap( bmp )
>>>>>>> 0d786e4e
    refs[tmp.GetId()] = widget
    if not tip:
        tip = _('Add a %s') % widget.replace(_('Edit'), '')
    tmp.SetToolTip(wx.ToolTip(tip))

    WidgetTree.images[widget] = icon_path

    return tmp


def encode_to_unicode(item, encoding=None):
    """Decode the item to a Unicode string. The encoding to UTF-8 will be done later.

    Non-string items will be converted to string automatically.
    If no encoding given, root.encoding or 'UFT-8' will be used."""
    if not isinstance(item, compat.basestring):
        item = str(item)
    if isinstance(item, compat.unicode):
        return item
    encoding = encoding or (app_tree and root.encoding) or "UTF-8"
    item = item.decode(encoding)
    return item


def register(lang, klass_name, code_writer):
    """Initialise and register widget code generator instance.

    lang:             Code code_writer language
    klass_name:       wxWidget class name
    code_writer:      Code generator class

    see: codegen.BaseLangCodeWriter.register_widget_code_generator()"""
    codegen = code_writers[lang]
    if codegen:
        codegen.register_widget_code_generator(klass_name, code_writer)


########################################################################################################################
# file utilities

def _smart_checksum(content):
    """Generate a "smart" checksum of the given content. The version line "generated by wxGlade" as well as tailing
    whitespaces will ignored during generation of the checksum. Returns a strings.

    The version line will be ignored within the first ten lines only.

    content: Content to generate a checksum for; list of bytes"""
    chksum = md5()  # use md5 to be compatible with Python 2.4

    for i,line in enumerate(content):
        if isinstance(line, compat.unicode):
            line = line.encode('utf-8')
        if b'generated by wxGlade' in line and i<10: continue
        chksum.update(line.rstrip())

    return chksum.hexdigest()


def _read_file(filename):
    "read file into a list of lines (bytes); line ending is normalized to \n"
    ret = []
    with open(filename, "rb") as f:
        for line in f.readlines():
            if line.endswith(b"\r\n"): line = line[:-2]+b"\n"
            yield line


def save_file(filename, content, which='wxg'):
    """Save content to named file and, if user's preferences say so and filename exists, makes a backup copy of it.

    The content of 'wxg' files must be Unicode always!
    Exceptions that may occur while performing the operations are not handled.

    see: config.backed_up

    filename: Name of the file to create
    content:  list of strings to store into 'filename'
    which:    Kind of backup: 'wxg' or 'codegen'"""
    if which == 'wxg':
        content = [line.encode('utf-8') for line in content] # encode from unicode to utf-8
        do_backup = config.preferences.wxg_backup
    elif which == 'codegen':
        do_backup = config.preferences.codegen_backup
    else:
        raise NotImplementedError( 'Unknown value "%s" for parameter "which"!' % which )

    if os.path.isfile(filename):
        # read existing file to check content
        chksum_oldcontent = _smart_checksum( _read_file(filename) )

        # nothing changed?
        chksum_content = _smart_checksum(content)
        if chksum_oldcontent == chksum_content:
            return

    # create the backup file only with the first save
    need_backup = do_backup and filename not in config.backed_up and os.path.isfile(filename)

    outfile = None
    try:
        if need_backup:
            backup_name = filename + config.preferences.backup_suffix
            if os.path.isfile(backup_name):
                os.remove(backup_name)
            os.rename(filename, backup_name)
            config.backed_up[filename] = True

        # create necessary subdirectories on demand
        directory = os.path.dirname(filename)
        if directory and not os.path.isdir(directory):
            os.makedirs(directory)

        outfile = open(filename, 'wb')
        for line in content:
            if sys.platform.startswith("win"):
                line = line.replace(b"\n", b"\r\n")
            outfile.write(line)
        outfile.close()
    finally:
        if outfile:
            outfile.close()


########################################################################################################################
# files and paths

def get_name_for_autosave(filename=None):
    "Return filename for the automatic backup of named file or current file (root.filename)"
    if not filename:
        filename = root.filename
    if not filename:
        path, name = config.home_path, ""
    else:
        path, name = os.path.split(filename)
    ret = os.path.join(path, "#~wxg.autosave~%s#" % name)
    return ret


class _Writer(object):
    # file with a list compatible interface: append and extend
    def __init__(self, filename):
        self.outfile = codecs.open(filename, 'w', 'utf-8')
    def append(self, line):
        self.outfile.write(line)
    def extend(self, lines):
        for line in lines: self.outfile.write(line)
    def close(self):
        self.outfile.close()


def autosave_current():
    "Save automatic backup copy for the current and un-saved design;  returns 0: error; 1: no changes to save; 2: saved"
    if root.saved:
        return 1            # do nothing in this case...

    autosave_name = get_name_for_autosave()
    try:
        outfile = _Writer(autosave_name)
        root.write(outfile)
        outfile.close()
    except EnvironmentError as details:
        logging.warning( _('Saving the autosave file "%s" failed: %s'), autosave_name, details )
        return 0
    return 2


def remove_autosaved(filename=None):
    "Remove the automatic backup;  @see: L{get_name_for_autosave()}"
    autosave_name = get_name_for_autosave(filename)
    if os.path.exists(autosave_name):
        try:
            os.unlink(autosave_name)
        except EnvironmentError:
            logging.exception(_('Internal Error'))


def check_autosaved(filename):
    "Returns True if there are an automatic backup for filename"
    if filename is not None and filename == root.filename:
        # this happens when reloading, no auto-save-restoring in this case...
        return False
    autosave_name = get_name_for_autosave(filename)
    try:
        if filename:
            orig = os.stat(filename)
            auto = os.stat(autosave_name)
            if orig.st_mtime > auto.st_mtime: return False
        else:
            if not os.path.exists(autosave_name): return False
            auto = os.stat(autosave_name)
        # check contents for empty or incomplete file
        if auto.st_size < 50: return False
        f = open(autosave_name, "rb")
        f.seek(-16,2)  # from the end
        file_end = f.read(16)
        f.close()
        return b"</application>" in file_end
    except EnvironmentError as inst:
        # File doesn't exists
        if inst.errno == errno.ENOENT:
            pass
        # Security frameworks like SELinux may deny the write access even if
        # the check for write permissions was successful.
        elif inst.errno in [errno.EPERM, errno.EACCES]:
            logging.info(
                _('Ignore autosave permission error: %s'), str(inst))
        else:
            logging.exception(_('Internal Error'))
        return False


def restore_from_autosaved(filename):
    """Copy the content of an auto-saved file to the current file.
    The auto-saved file will still remain as a kind of backup.
    Returns True on success."""

    autosave_name = get_name_for_autosave(filename)
    if os.access(autosave_name, os.R_OK):
        try:
            content = codecs.open(autosave_name, encoding='UTF-8').read()
            save_file(filename, content, 'wxg')
        except EnvironmentError:
            logging.exception(_('Internal Error'))
            return False
        return True
    return False


def init_paths(options):
    "Set all wxGlade related paths; the paths will be stored in L{config}."
    # use directory of the exe in case of frozen packages e.g. PyInstaller or py2exe
    if hasattr(sys, 'frozen'):
        wxglade_path = os.path.dirname(sys.argv[0])
    else:
        wxglade_path = __file__
        if os.path.islink(wxglade_path):
            wxglade_path = os.path.realpath(wxglade_path)
        wxglade_path = os.path.dirname(os.path.abspath(wxglade_path))

    # set the program's paths
    config.wxglade_path = wxglade_path

    share_dir = _get_share_path()
    if _get_install_method() == 'single_directory':
        config.docs_path      = os.path.join(share_dir, 'docs')
        config.icons_path     = os.path.join(share_dir, 'icons')
        config.templates_path = os.path.join(share_dir, 'templates')
    else:
        config.docs_path      = os.path.join(share_dir, 'doc', 'wxglade')
        config.icons_path     = os.path.join(share_dir, 'wxglade', 'icons')
        config.templates_path = os.path.join(share_dir, 'wxglade', 'templates')

    _set_home_path()
    _set_appdata_path()
    _set_file_paths(options)
    _normalise_paths()
    _create_appdata_path()


def _create_appdata_path():
    """Create missing application data directory.
    Otherwise log initialisation will fail with an IOError "No such file or directory".
    The file logger will be initialised after this function returns."""
    if not os.path.isdir(config.appdata_path):
        try:
            os.makedirs(config.appdata_path, 0o700)
        except EnvironmentError as e:
            logging.error(_('Failed to create config directory: "%s"'), e)


def _set_appdata_path():
    "Set the path of the application data directory"
    if 'WXGLADE_CONFIG_PATH' in os.environ:
        config.appdata_path = os.path.expandvars( os.environ['WXGLADE_CONFIG_PATH'] )
        return

    if os.name == 'nt' and 'APPDATA' in os.environ:
        path = os.path.expandvars(os.environ['APPDATA'])
        old_name = '%s/.wxglade' % path
        new_name = '%s/wxglade' % path
        if os.path.isdir(new_name):
            path = new_name
        elif os.path.isdir(old_name):
            logging.info( _('Rename appdata path from "%s" to "%s"'), old_name, new_name)
            try:
                os.rename(old_name, new_name)
                path = new_name
            except EnvironmentError as e:
                # ignore rename errors and just write an info message
                logging.info(_('Renaming failed: "%s"'), e)
                logging.info(_('Using the old path "%s" instead'), old_name)
                path = old_name
        else:
            path = new_name

        config.appdata_path = path
        return

    if os.name == 'nt':
        path = os.path.join(config.home_path, 'wxglade')
    else:
        path = os.path.join(config.home_path, '.wxglade')

    config.appdata_path = path


def _set_home_path():
    "Set the path of the home directory"
    home_path = os.path.expanduser('~')

    # to prevent unexpanded "%HOMEDRIVE%%HOMEPATH%" as reported in SF Bug #185
    home_path = os.path.expandvars(home_path)

    if home_path == '~':
        home_path = tempfile.gettempdir()
        logging.info( _('Expansion of the home directory shortcut "~" failed. Use temp directory "%s" instead'),
                      home_path )

    if not os.path.isdir(home_path):
        tmp_dir = tempfile.gettempdir()
        logging.info( _('The home path "%s" is not a directory. Use the temp directory "%s" instead.'),
                      home_path, tmp_dir )
        home_path = tmp_dir

    if not os.access(home_path, os.W_OK):
        logging.info(_('The home path "%s" is not writable.'), home_path)
        tmp_dir = tempfile.gettempdir()
        logging.info(_('The home path "%s" is not writable. Use the temp directory "%s" instead.'), home_path, tmp_dir)
        home_path = tmp_dir

    config.home_path = home_path
    return


def _get_install_method():
    """Return a string indicating the installation method as string:
      - 'single_directory' - just extract the source into an empty directory
      - 'filesystem_installation' - install the software below /usr resp. C:/Program Files"""
    # on Windows or installation in a single directory
    if os.name == 'nt' or os.path.isdir(os.path.join(config.wxglade_path, 'icons')):
        return 'single_directory'
    else:
        return 'filesystem_installation'


def _get_share_path():
    """Return the path of the "share" directory (architecture independent data files).
    That's something like "/usr/share" or "/usr/local/share" on Unix or the installation directory on Windows.
    see: _get_install_method()"""

    # all in a single directory (extract and run)
    if _get_install_method() == 'single_directory':
        share_dir = config.wxglade_path

    # alternative installation path
    else:
        assert config.wxglade_path.endswith('wxglade')
        # split path into single components to check the last four elements
        dir_list = split_path(os.path.normpath(config.wxglade_path))
        if len(dir_list) > 4 and dir_list[-1] == 'wxglade' and dir_list[-2] in ['site-packages', 'dist-packages'] and \
            dir_list[-3].startswith('python') and dir_list[-4].startswith('lib'):
            share_dir = os.path.join(*dir_list[:-4])
            share_dir = os.path.join(share_dir, 'share')
        elif len(dir_list) > 4 and dir_list[-1] == 'wxglade' and dir_list[-2].endswith('.egg'):
            # egg installation
            share_dir = os.path.join(*dir_list[:-1])
            share_dir = os.path.join(share_dir, 'share')
        else:
            logging.error(_('Unknown path structure %s'), config.wxglade_path)
            share_dir = ''

    if not share_dir:
        logging.error(_('Share directory not found'))
    elif not os.path.exists(share_dir):
        logging.error(_('Share directory "%s" does not exists'), share_dir)
    elif not os.path.isdir(share_dir):
        logging.error(_('Share directory "%s" is not a directory'), share_dir)

    return share_dir


def split_path(path):
    "Split the path into single components; e.g. split_path('/usr/local/share') -> ['/', 'usr', 'local', 'share']"
    drive, path = os.path.splitdrive(path)
    components = []
    while True:
        path, tail = os.path.split(path)
        if tail:
            components.append(tail)
        else:
            if path:
                components.append(path)
            break
    components.reverse()
    if drive:
        components.insert(0, drive)
    return components


def _normalise_paths():
    "Normalise all paths stored in config module"
    for name in ['appdata_path', 'credits_file', 'docs_path', 'history_file', 'home_path', 'icons_path', 'license_file',
                 'manual_file', 'rc_file', 'templates_path', 'tutorial_file', 'widgets_path', 'wxglade_path']:
        assert hasattr(config, name)
        path = getattr(config, name)
        path = os.path.normpath(path)
        setattr(config, name, path)


def _set_file_paths(options):
    "Set the full path for all files (config.*_file except default_output_file)"
    install_method = _get_install_method()
    if install_method == 'single_directory':
        config.credits_file  = os.path.join(config.wxglade_path, 'CREDITS.txt')
        config.license_file  = os.path.join(config.wxglade_path, 'LICENSE.txt')
        config.manual_file   = os.path.join(config.docs_path, 'html', 'index.html')
        config.bmp_manual_file = os.path.join(config.docs_path, 'html', 'bitmaps.html')
        #config.tutorial_file = os.path.join(config.docs_path, 'Tutorial.html')
    else:
        config.credits_file  = os.path.join(config.docs_path, 'CREDITS.txt')
        config.license_file  = os.path.join(config.docs_path, 'LICENSE.txt')
        config.manual_file   = os.path.join(config.docs_path, 'html', 'index.html')
        config.bmp_manual_file = os.path.join(config.docs_path, 'html', 'bitmaps.html')
        #config.tutorial_file = os.path.join(config.docs_path, 'html', 'tutorial.html')

    if not os.path.exists(config.credits_file):
        logging.error(_('Credits file "CREDITS.txt" not found!'))
        config.credits_file = ''
    if not os.path.exists(config.license_file):
        logging.error(_('License file "LICENSE.txt" not found!'))
        config.license_file = ''

    config.widgets_path = os.path.join(config.wxglade_path, 'widgets')

    # complete path to rc file
    if options and options.rc_file:
        if not os.path.exists(options.rc_file):
            logging.error(_('Specified config file does not exist'))
        config.rc_file = options.rc_file
    elif os.name == 'nt':
        config.rc_file = os.path.join(config.appdata_path, 'wxglade.ini')
    else:
        config.rc_file = os.path.join(config.appdata_path, 'wxgladerc')
    config.history_file = os.path.join(config.appdata_path, 'file_history.txt')
    config.log_file = os.path.join(config.appdata_path, 'wxglade.log')


def init_preferences():
    "Load / initialise preferences"
    if config.preferences is None:
        config.preferences = Preferences()
        config.preferences.read(config.rc_file)
        if not config.preferences.has_section('wxglade'):
            config.preferences.add_section('wxglade')


def save_preferences():
    "Save current settings as well as the file history;  @see: L{config.history_file} and L{config.use_file_history}"
    # let the exception be raised
    path = os.path.dirname(config.rc_file)
    if not os.path.isdir(path):
        os.makedirs(path)
        # always save the file history
    if config.use_file_history:
        content = u'# -*- coding: utf-8 -*-\n'
        for pos in range(min(config.preferences.number_history,
                             main.file_history.GetCount())):
            content += u'%s\n' % main.file_history.GetHistoryFile(pos)
        outfile = codecs.open(config.history_file, 'w', encoding='utf-8')
        outfile.write(content)
        outfile.close()
    if config.preferences.changed:
        outfile = open(config.rc_file, 'w')
        # let the exception be raised to signal abnormal behaviour
        config.preferences.write(outfile)
        outfile.close()


def load_file_history():
    "Loads the file history and returns a list of paths;  @see: L{config.history_file} and L{config.use_file_history}"
    try:
        infile = codecs.open(config.history_file, encoding='utf-8')
        lines = infile.readlines()
        if lines and lines[0].startswith(u'# -*- coding:'):
            lines = lines[1:]
        infile.close()
        return lines
    except EnvironmentError:
        # don't consider this an error
        return []


class Preferences(ConfigParser.ConfigParser):
    _defaults = {
        'open_save_path': '',
        'codegen_path': '',
        'use_dialog_units': False,
        'number_history': 12,
        'show_progress': True,
        'wxg_backup': True,
        'codegen_backup': True,
        'backup_suffix': sys.platform == 'win32' and '.bak' or '~',
        'remember_geometry': True,
        'local_widget_path': '',
        'default_border': False,
        'default_border_size': 3,
        'show_sizer_handle': True,
        'show_palette_icons': True,
        'show_palette_labels': False,
        'show_gridproperty_editors': False,
        'allow_duplicate_names': False,
        'autosave': True,
        'autosave_delay': 120,  # in seconds
        'show_completion': True,
        'write_timestamp': True,
        'write_generated_from': False
        }

    def __init__(self, defaults=None):
        # set defaults of 'codegen_path', 'local_widget_path', and 'open_save_path' and 'codegen_path' if the class is
        # instantiated first time, because the home_path is set later
        if config.home_path and not self._defaults['open_save_path']:
            self._defaults['open_save_path'] = config.home_path
            self._defaults['codegen_path'] = config.home_path
        if config.appdata_path and not self._defaults['local_widget_path']:
            self._defaults['local_widget_path'] = os.path.join( config.appdata_path, 'widgets' )
        self.def_vals = defaults
        if self.def_vals is None:
            self.def_vals = Preferences._defaults
        self.changed = False
        ConfigParser.ConfigParser.__init__(self)

    def __getattr__(self, attr):
        val = self.def_vals.get(attr, "")
        # UGLY!!!
        cast = type(val)
        if cast is bool:
            cast = self._cast_to_bool
        # ...but I haven't found a better way: the problem is that bool('0') == True, while int('0') == False,
        # and we want the latter behaviour
        try:
            return cast(self.get('wxglade', attr))
        except (ConfigParser.NoOptionError, ValueError):
            return val

    def __iter__(self):
        def do_iter():
            for key in self.def_vals:
                yield key, self[key]

        return do_iter()

    def _cast_to_bool(self, val):
        try:
            return int(val)
        except ValueError:
            val = val.lower().strip()
            if val in ('true', 'on'):
                return 1
            elif val in ('false', 'off'):
                return 0
            else:
                raise

    def __getitem__(self, attr):
        return self.__getattr__(attr)

    def __setitem__(self, attr, val):
        self.set('wxglade', attr, str(val))
        self.changed = True

    def set_struct(self, section, option, value):
        # recursively store a dictionary
        if not self.has_section(section):
            self.add_section(section)
        if not isinstance(option, list):
            option = [option]
        if isinstance(value, dict):
            for key in sorted(value.keys()):
                self.set_struct(section, option+[key], value[key])
        elif isinstance(value, list):
            for i,item in enumerate(value):
                self.set_struct(section, option+["l%d"%i], item)
        elif isinstance(value, tuple):
            for i,item in enumerate(value):
                self.set_struct(section, option+["t%d"%i], item)
        else:
            option = "_".join(option)
            self.set(section, option, str(value))
    def set_dict(self, section, value):
        self.set_struct(section, [], value)

    def get_int(self, section, option):
        return int(self.get(section, option))


########################################################################################################################
# XML utilities

def style_attrs_to_sets(styles):
    """Convert the style attributes 'combination', 'exclude', 'include' and 'require' from string to a set.

    styles: Style dictionary

    returns: Style dictionary with modified attributes"""
    for style_name in styles.keys():
        for attr in ['combination', 'exclude', 'include', 'require', ]:
            try:
                styles[style_name][attr] = set(styles[style_name][attr].split('|'))
            except (AttributeError, KeyError):
                pass

    return styles


def format_xml_tag(tag, value, indentlevel=0, **kwargs):
    r"""Generate a valid XML tag as string. The content will be proper escaped and quoted.

    Example::
        >>> common.format_xml_tag(u'label', 'Exit', 1)
        u'    <label>Exit</label\n'

    The returned statement has a tailing newline character

    tag: XML tag name
    value: Content of the XML tag as string or unicode
    indentlevel: Indention level as int, Each level are four spaces
    is_xml: Content of value argument is already escaped and formatted XML
    kwargs: XML attributes to include (see Lformat_xml_attrs() too)

    see format_xml_attrs()"""
    assert isinstance(tag, compat.basestring)
    assert isinstance(indentlevel, int)

    is_xml = kwargs.get('is_xml', False)
    if 'is_xml' in kwargs:
        del kwargs['is_xml']

    tabs = u'    ' * indentlevel
    tag = encode_to_unicode(tag)

    if not is_xml:
        value = escape( encode_to_unicode(value) )

    attrs = format_xml_attrs(**kwargs)
    if attrs: attrs = u' %s' % attrs

    data = {'attrs': attrs, 'tabs': tabs, 'tag': tag, 'value': value }  # for the format string

    if is_xml:
        tmpl1 = u'%(tabs)s<%(tag)s%(attrs)s>\n'
        tmpl2 = u'%(tabs)s</%(tag)s>\n'
        return [tmpl1%data] + value + [tmpl2%data]
    if not value:
        tmpl = u'%(tabs)s<%(tag)s%(attrs)s />\n'
    else:
        tmpl = u'%(tabs)s<%(tag)s%(attrs)s>%(value)s</%(tag)s>\n'
    return [tmpl%data]


def format_xml_prop(tag, value, indentlevel=0, **kwargs):
    # format a single property as indented string
    assert isinstance(tag, compat.basestring)
    assert isinstance(indentlevel, int)

    tabs = u'    ' * indentlevel
    tag = encode_to_unicode(tag)

    value = escape( encode_to_unicode(value) )

    attrs = format_xml_attrs(**kwargs)
    if attrs: attrs = u' %s' % attrs

    if not value:
        tmpl = u'%(tabs)s<%(tag)s%(attrs)s />\n'
    else:
        tmpl = u'%(tabs)s<%(tag)s%(attrs)s>%(value)s</%(tag)s>\n'
    return tmpl%{'attrs': attrs, 'tabs': tabs, 'tag': tag, 'value': value }


def format_xml_attrs(**kwargs):
    """Format the given keyword arguments to use as XML attributes.
    The arguments will be escaped and quoted.

    The returned Unicode string doesn't contain leading and tailing spaces.

    Example::
        >>> common.format_xml_attrs(base='EditFrame', name='Frame_1')
        u'base="EditFrame" name="Frame1"'

    kwargs: Attributes to process

    Returns processed and joined kwargs as unicode"""
    if not kwargs:
        return u''

    attr_list = []
    for name in sorted(kwargs):
        value = encode_to_unicode(kwargs[name])
        value = quoteattr(value)
        value = value.strip()
        attr_list.append(u'%s=%s' % (name, value))

    attr_list.sort()
    res = u' '.join(attr_list)
    res = res.strip()
    return res
<|MERGE_RESOLUTION|>--- conflicted
+++ resolved
@@ -210,15 +210,9 @@
 def add_toplevel_object(event):
     "Adds a toplevel widget (Frame or Dialog) to the current app"
     palette.reset_togglebuttons()
-<<<<<<< HEAD
-    widgets[refs[event.GetId()]](None, None, 0)
-    app_tree.app.saved = False
-=======
     editor = widgets[refs[event.GetId()]](root, 0)
     if editor is None: return
     misc.rebuild_tree(widget=editor, recursive=editor.children, focus=True)
-
->>>>>>> 0d786e4e
 
 
 ########################################################################################################################
@@ -253,15 +247,6 @@
         else:
             tmp.Bind(wx.EVT_BUTTON, add_toplevel_object)
     else:
-<<<<<<< HEAD
-        if not toplevel:
-            tmp = wx.ToggleButton(palette, -1, size=(31,31))
-            tmp.Bind(wx.EVT_TOGGLEBUTTON, add_object)
-        else:
-            tmp = wx.Button(palette, -1, size=(31,31))
-            tmp.Bind(wx.EVT_BUTTON, add_toplevel_object)
-        tmp.SetBitmap( bmp )
-=======
         # for more recent versions, we support config options to display icons and/or labels
         if not toplevel:
             if not config.preferences.show_palette_labels:
@@ -278,7 +263,6 @@
             tmp.Bind(wx.EVT_BUTTON, add_toplevel_object)
         if config.preferences.show_palette_icons:
             tmp.SetBitmap( bmp )
->>>>>>> 0d786e4e
     refs[tmp.GetId()] = widget
     if not tip:
         tip = _('Add a %s') % widget.replace(_('Edit'), '')
