"""\
wxListBox objects

@copyright: 2002-2007 Alberto Griggio
@copyright: 2014-2016 Carsten Grohmann
@license: MIT (see LICENSE.txt) - THIS PROGRAM COMES WITH NO WARRANTY
"""

import wx
import common
from edit_windows import ManagedBase, EditStylesMixin
import new_properties as np
from ChoicesProperty import *


class EditListBox(ManagedBase, EditStylesMixin):
    "Class to handle wxListBox objects"
    WX_CLASS = "wxListBox"
    _PROPERTIES = ["Widget", "style", "selection", "choices"]
    PROPERTIES = ManagedBase.PROPERTIES + _PROPERTIES + ManagedBase.EXTRA_PROPERTIES

    def __init__(self, name, parent, choices, pos):
        ManagedBase.__init__(self, name, 'wxListBox', parent, pos)
        EditStylesMixin.__init__(self)

        # initialise instance properties
        self.selection = np.SpinProperty(-1, val_range=len(choices)-1, immediate=True )
        self.choices   = ChoicesProperty( choices, [(_('Label'), np.GridProperty.STRING)] )

    def create_widget(self):
        choices = [c[0] for c in self.choices]
        self.widget = wx.ListBox(self.parent_window.widget, self.id, choices=choices)
        if self.selection>=0: self.widget.SetSelection(self.selection)
        self.widget.Bind(wx.EVT_LEFT_DOWN, self.on_set_focus)

    def get_property_handler(self, prop_name):
        if prop_name == 'choices':
            return ChoicesHandler(self)
        return ManagedBase.get_property_handler(self, prop_name)

    def properties_changed(self, modified):  # XXX from CheckListBox
        # self.selection needs to be in range (-1,len(self.choices)-1)
        choices = self.choices
        max_selection = len(choices)-1
        set_selection = False
        if not modified or "choices" in modified:
            # adjust range of selection
            self.properties['selection'].set_range(-1, max_selection)
            if self.selection>max_selection:
                set_selection = True
            if self.widget:
                # update widget
                self.widget.Clear()
                for c in choices: self.widget.Append(c[0])
                if not self.properties['size'].is_active():
                    self.sizer.set_item_best_size(self, size=self.widget.GetBestSize())

        if not modified or "selection" in modified or set_selection:
            if self.selection>max_selection:
                self.properties['selection'].set(max_selection)
            set_selection = True

        if self.widget and set_selection:
            self.widget.SetSelection(self.selection)  # -1 is identical to wx.NOT_FOUND

        EditStylesMixin.properties_changed(self, modified)
        ManagedBase.properties_changed(self, modified)



def builder(parent, pos):
    "factory function for EditListBox objects"
    name = common.root.get_next_name('list_box_%d', parent)
    with parent.frozen():
<<<<<<< HEAD
        list_box = EditListBox(name, parent, wx.NewId(), [[u'choice 1'],], sizer, pos)
        list_box.properties["style"].set_to_default()
        node = Node(list_box)
    ##     sizer.set_item(pos, size=list_box.GetBestSize())
        list_box.node = node
        if parent.widget: list_box.create()
    common.app_tree.insert(node, sizer.node, pos-1)
=======
        editor = EditListBox(name, parent, [[u'choice 1']], pos)
        editor.properties["style"].set_to_default()
        if parent.widget: editor.create()
    return editor
>>>>>>> 0d786e4e


def xml_builder(attrs, parent, pos=None):
    "factory to build EditListBox objects from a XML file"
    from xml_parse import XmlParsingError
    try:
        name = attrs['name']
    except KeyError:
        raise XmlParsingError(_("'name' attribute missing"))
    return EditListBox(name, parent, [], pos)


def initialize():
    "initialization function for the module: returns a wxBitmapButton to be added to the main palette"
    common.widgets['EditListBox'] = builder
    common.widgets_from_xml['EditListBox'] = xml_builder

    return common.make_object_button('EditListBox', 'list_box.xpm')<|MERGE_RESOLUTION|>--- conflicted
+++ resolved
@@ -72,20 +72,10 @@
     "factory function for EditListBox objects"
     name = common.root.get_next_name('list_box_%d', parent)
     with parent.frozen():
-<<<<<<< HEAD
-        list_box = EditListBox(name, parent, wx.NewId(), [[u'choice 1'],], sizer, pos)
-        list_box.properties["style"].set_to_default()
-        node = Node(list_box)
-    ##     sizer.set_item(pos, size=list_box.GetBestSize())
-        list_box.node = node
-        if parent.widget: list_box.create()
-    common.app_tree.insert(node, sizer.node, pos-1)
-=======
         editor = EditListBox(name, parent, [[u'choice 1']], pos)
         editor.properties["style"].set_to_default()
         if parent.widget: editor.create()
     return editor
->>>>>>> 0d786e4e
 
 
 def xml_builder(attrs, parent, pos=None):
