--- conflicted
+++ resolved
@@ -202,13 +202,8 @@
         if self.children or not clipboard.check("sizer"): i.Enable(False)
         menu.AppendSeparator()
 
-<<<<<<< HEAD
-        if self.sizer and hasattr(self.sizer, "_add_popup_menu_items"):
-            self.sizer._add_popup_menu_items(menu, self, widget)
-=======
         if hasattr(self.parent, "_add_parent_popup_menu_items"):
             self.parent._add_parent_popup_menu_items(menu, self, widget)
->>>>>>> 0d786e4e
 
         i = misc.append_menu_item(menu, -1, _('Preview'))
         misc.bind_menu_item_after(widget, i, self.preview_parent)
