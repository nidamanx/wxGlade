--- conflicted
+++ resolved
@@ -149,7 +149,6 @@
                                        majorDimension=1, style=wx.RA_SPECIFY_COLS)
         self.type.SetSelection(0)
         sizer_5.Add(self.type, 0, wx.ALL | wx.EXPAND, 4)
-<<<<<<< HEAD
 
         sizer_5.Add((20, 20), 1, 0, 0)
 
@@ -166,9 +165,6 @@
         self.ok     = wx.Button(self, wx.ID_ANY, "OK")
         self.cancel = wx.Button(self, wx.ID_ANY, "Cancel")
 
-=======
-        sizer_5.Add((20, 20), 1, 0, 0)
->>>>>>> a5d4b1f8
         sizer_6.Add(self.ok, 0, wx.ALL, 5)
         sizer_6.Add(self.cancel, 0, wx.ALL, 5)
         sizer_5.Add(sizer_6, 0, wx.EXPAND, 0)
