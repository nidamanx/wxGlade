--- conflicted
+++ resolved
@@ -29,11 +29,7 @@
         EditStylesMixin.__init__(self)
 
         # initialise instance properties
-<<<<<<< HEAD
-        self.icon      = np.BitmapPropertyD("", default_value="")
-=======
         self.icon      = np.BitmapPropertyD("")
->>>>>>> 5df447dc
         self.centered  = np.CheckBoxProperty(False, default_value=False)
         self.sizehints = np.CheckBoxProperty(False, default_value=False)
         self.menubar   = np.CheckBoxProperty(False, default_value=False)
