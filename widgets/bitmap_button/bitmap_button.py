--- conflicted
+++ resolved
@@ -28,17 +28,11 @@
         BitmapMixin.__init__(self)
 
         # initialise instance properties
-<<<<<<< HEAD
-        filedialog_style = wx.FD_OPEN | wx.FD_FILE_MUST_EXIST  # for the following two properties
-        self.bitmap          = np.BitmapProperty(bmp_file, style=filedialog_style)
-        self.disabled_bitmap = np.BitmapPropertyD("", default_value="", style=filedialog_style)
-=======
         self.bitmap          = np.BitmapProperty(bmp_file)
         self.disabled_bitmap = np.BitmapPropertyD("")
         self.pressed_bitmap  = np.BitmapPropertyD()
         self.current_bitmap  = np.BitmapPropertyD()
         self.focus_bitmap    = np.BitmapPropertyD()
->>>>>>> 5df447dc
         self.default         = np.CheckBoxProperty(False, default_value=False)
 
     def create_widget(self):
