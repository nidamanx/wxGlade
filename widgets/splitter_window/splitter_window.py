--- conflicted
+++ resolved
@@ -56,16 +56,11 @@
         # initialise instance properties
         self.no_custom_class = np.CheckBoxProperty(False, default_value=False)
         self.sash_pos = np.SpinPropertyD(0, default_value="")
-<<<<<<< HEAD
         if hasattr(wx, "SpinCtrlDouble"):
             self.sash_gravity = np.SpinDoublePropertyD(0.5, (0.0,1.0), default_value=0.0, immediate=True)
         else:
             self.sash_gravity = np.FloatPropertyD(0.5, (0.0,1.0), default_value=0.0)
-        self.min_pane_size = np.SpinProperty(20)
-=======
-        self.sash_gravity = np.SpinDoublePropertyD(0.5, (0.0,1.0), default_value=0.0, immediate=True)
         self.min_pane_size = np.SpinPropertyA(20)
->>>>>>> 0d786e4e
 
         # hidden properties: orientation string, window names window_1, window_2
         self.orientation = np.Property(orientation)
