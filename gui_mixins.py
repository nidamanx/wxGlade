--- conflicted
+++ resolved
@@ -201,13 +201,10 @@
 
 class BitmapMixin(object):
     "Class mixin to create wxBitmap instances from the given statement"
-<<<<<<< HEAD
     bitmap_tooltip_text = _('Choose a bitmap to show.\n\nYou can either drop or select a file or you can specify '
                             'the bitmap using hand-crafted statements with the prefixes '
                             '"art:", "code:", "empty:" or "var:".\n\n'
                             'Double-click to see the wxGlade documentation how to write such statements.')
-=======
-
     _PROPERTY_HELP = {"bitmap":         "Bitmap to be shown on the widget normally.",
                       "disabled_bitmap":"Bitmap to be shown when the widget is disabled.",
                       "pressed_bitmap": "Bitmap to be shown when the widget is pressed/selected.",
@@ -280,7 +277,6 @@
             # set normal bitmap here; the others will be set in _check_bitmaps
             self._set_preview_bitmap(self.properties["bitmap"], "")
         self._check_bitmaps(modified)
->>>>>>> 5df447dc
 
     def get_preview_obj_bitmap(self, bitmap=None):
         """Create a wx.Bitmap or wx.EmptyBitmap from the given statement.
