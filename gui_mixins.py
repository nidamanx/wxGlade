--- conflicted
+++ resolved
@@ -81,23 +81,14 @@
 
     @decorators.memoize
     def _get_widget_styles_defs(self, widget_name):
-<<<<<<< HEAD
-        """Logic of L{_get_style_defs()} but extracted for cache decorator.
-
-        @note: The styles are copied using a deep-copy to prevent changing original data accidentally.
+        """Logic of _get_style_defs() but extracted for cache decorator.
+
+        note: The styles are copied using a deep-copy to prevent changing original data accidentally.
 
         widget_name: Widget name e.g. 'wxCheckBox'
-
-        @return: A joined copy of the generic styles and widget specific styles as dict."""
-=======
-        """Logic of _get_style_defs() but extracted for cache decorator.
-
-        note: The styles are copied using a deep-copy to prevent changing original data accidentally.
-
         widget_name: Widget name e.g. 'wxCheckBox'
 
         returns a joined copy of the generic styles and widget specific styles as dict"""
->>>>>>> c55cd07d
         styles = {}
         # Use always a deep-copy to prevent changing original data
         try:
@@ -109,19 +100,11 @@
         return styles
 
     def _get_style_defs(self):
-<<<<<<< HEAD
         """Return all styles related to this widget as dict. This includes generic styles from config.widget_config.
-=======
-        """Return all styles related to this widget. This includes generic styles from L{config.widget_config}.
->>>>>>> c55cd07d
 
         The implementation has moved to _get_widget_styles_defs() to use a
         simple cache decorator instead of using an own cache implementation.
 
-<<<<<<< HEAD
-=======
-        @rtype: dict
->>>>>>> c55cd07d
         see: config.widget_config, _get_widget_styles_defs()"""
         return self._get_widget_styles_defs(getattr(self, 'klass', None))
 
@@ -129,22 +112,12 @@
 
     def process_styles(self, flags):
         """Process the style attributes 'rename_to', 'include', 'exclude', 'supported_by' and 'require'.
-<<<<<<< HEAD
         Returns processed flags as set.
 
         flags: Flags to process as set
 
         see: The documentation of cn_f() contains more details of the flag handling process.
              config.widget_config"""
-=======
-        The documentation of cn_f() contains more details of the flag handling process.
-
-        flags: Flags to process (as set)
-
-        returns processed flags as set
-
-        see: config.widget_config"""
->>>>>>> c55cd07d
         assert isinstance(flags, set)
 
         # processing empty set()s causes later trouble with
@@ -205,22 +178,12 @@
 
     def combine_styles(self, flags):
         """Combine flags (attribute 'combination') and remove flags that are parts of other flags already.
-<<<<<<< HEAD
         Returns processed flags as set.
 
         flags: Flags to combine and reduce as set
 
         see: config.widget_config"""
         # processing empty set()s causes later trouble with set([<filled>]) >= set()
-=======
-
-        flags: Flags to combine and reduce (a set)
-
-        return: Processed flags as set
-        see config.widget_config}"""
-        # processing empty set()s causes later trouble with
-        # set([<filled>]) >= set()
->>>>>>> c55cd07d
         if not flags:
             return flags
 
@@ -250,12 +213,9 @@
 
 class BitmapMixin(object):
     "Class mixin to create wxBitmap instances from the given statement"
-<<<<<<< HEAD
-
-    # Detailed tooltip string to show with each bitmap property.
-    bitmap_tooltip_text = _( 'Choice a bitmap to show.\n\nYou can either select a file or you can specify the bitmap '
-                             'using hand-crafted statements with the prefixes "art:", "code:", "empty:" or "var:".\n'
-                             'The wxGlade documentation describes how to write such statements.')
+    bitmap_tooltip_text = _('Choice a bitmap to show.\n\nYou can either select a file or you can specify the bitmap'
+                            ' using hand-crafted statements with the prefixes "art:", "code:", "empty:" or "var:".\n'
+                            'The wxGlade documentation describes how to write such statements.')
 
     def get_preview_obj_bitmap(self, bitmap=None):
         """Create a wx.Bitmap or wx.EmptyBitmap from the given statement.
@@ -264,19 +224,6 @@
         bitmap: Bitmap definition (str or None)
 
         see: get_preview_obj_artprovider(), get_preview_obj_emptybitmap()"""
-=======
-    bitmap_tooltip_text = _('Choice a bitmap to show.\n\nYou can either select a file or you can specify the bitmap'
-                            ' using hand-crafted statements with the prefixes "art:", "code:", "empty:" or "var:".\n'
-                            'The wxGlade documentation describes how to write such statements.')
-
-    def get_preview_obj_bitmap(self, bitmap=None):
-        """Create a wxBitmap instance from the given statement.
-        If not statement is given, the instance variable named "bitmap" is used.
-
-        bitmap: Bitmap definition string or None
-
-        see: L{get_preview_obj_artprovider(), get_preview_obj_emptybitmap()"""
->>>>>>> c55cd07d
         if bitmap is None:
             bitmap = getattr(self, 'bitmap', None)
 
@@ -294,22 +241,12 @@
             return wx.Bitmap(bitmap, wx.BITMAP_TYPE_ANY)
 
     def get_preview_obj_artprovider(self, bitmap):
-<<<<<<< HEAD
         """Create a wxBitmap or wx.EmptyBitmap from the given statement using wxArtProvider.
         (note: Preview shows only wxART_* resources.)
 
         bitmap: Bitmap definition (str or None)
 
         see: Lwcodegen.BaseWidgetWriter.get_inline_stmt_artprovider()"""
-=======
-        """Create a wxBitmap instance from the given statement using wxArtProvider.
-
-        note: Preview shows only wxART_* resources.
-
-        bitmap: Bitmap definition string or None
-
-        see: wcodegen.BaseWidgetWriter.get_inline_stmt_artprovider()"""
->>>>>>> c55cd07d
         # keep in sync with BitmapMixin.get_inline_stmt_artprovider()
         art_id = 'wxART_ERROR'
         art_client = 'wxART_OTHER'
@@ -339,15 +276,9 @@
                                          self.wxname2attr(self.codegen.cn(art_client)), size )
 
     def get_preview_obj_emptybitmap(self, bitmap):
-<<<<<<< HEAD
         """Create an empty wx.EmptyBitmap instance from the given statement.
 
         bitmap: Bitmap definition as str or None
-=======
-        """Create an empty wxBitmap instance from the given statement.
-
-        bitmap: Bitmap definition string or None
->>>>>>> c55cd07d
 
         see: wcodegen.BaseWidgetWriter.get_inline_stmt_emptybitmap()"""
         # keep in sync with BaseWidgetWriter.get_inline_stmt_emptybitmap()
