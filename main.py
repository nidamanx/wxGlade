"""\
Main wxGlade module: defines wxGladeFrame which contains the buttons to add
widgets and initializes all the stuff (tree, frame_property, etc.)

@copyright: 2002-2007 Alberto Griggio
@copyright: 2011-2016 Carsten Grohmann
@copyright: 2016-2019 Dietmar Schwertberger
@license: MIT (see LICENSE.txt) - THIS PROGRAM COMES WITH NO WARRANTY
"""

# import general python modules
import logging, os, os.path, sys, math, time, functools
import wx
from xml.sax import SAXParseException

# import project modules
import application
import common, config, compat, misc, clipboard, history
import new_properties as np
import preferencesdialog, msgdialog, bugdialog, about
import log
import template
from tree import WidgetTree
from xml_parse import XmlWidgetBuilder, ProgressXmlWidgetBuilder, XmlParsingError



class FileDropTarget(wx.FileDropTarget):
    # file drop target that checks first whether the property panel is the target
    def __init__(self, parent):
        wx.FileDropTarget.__init__(self)
        self.parent = parent

    if config.debugging:
        def OnDragOver(self, x, y, defResult):
            x0,y0 = self.parent.GetClientAreaOrigin()
            screen_xy = self.parent.ClientToScreen( (x-x0,y-y0) )
            ctrl = wx.FindWindowAtPoint( screen_xy )
            print("DragOver", x0,y0, x-x0,y-y0, ctrl)
            return wx.FileDropTarget.OnDragOver(self, x,y, defResult)

    def OnDropFiles(self, x, y, filenames):
        if len(filenames) > 1:
            wx.MessageBox( _("Please only drop one file at a time"), "wxGlade", wx.ICON_ERROR )
            return False
        if not filenames or not os.path.exists(filenames[0]): return False
        # first check whether it's being dropped on the property panel
        x0,y0 = self.parent.GetClientAreaOrigin()
        screen_xy = self.parent.ClientToScreen( (x-x0,y-y0) )
        ctrl = c = wx.FindWindowAtPoint( screen_xy )
        while c:
            if c is self.parent.property_panel:
                handled = self.parent.property_panel.on_drop_files(screen_xy, ctrl, filenames[0])
                if handled:
                    return True
                else:
                    break
            c = c.GetParent()

        if not self.parent.ask_save(): return False

        path = filenames[0]
        if os.path.splitext(path)[1].upper() == ".XRC":
            self.parent.import_xrc(path, ask_save=False)
        else:
            self.parent._open_app(path)
        self.parent.cur_dir = os.path.dirname(path)
        return True


class wxGladePropertyPanel(wx.Panel):
    "Panel used to display the Properties of the various widgets"
    def __init__(self, parent):
        wx.Panel.__init__( self, parent, -1, name='PropertyPanel' )
        self.SetBackgroundColour( compat.wx_SystemSettings_GetColour(wx.SYS_COLOUR_BTNFACE) )

        self.current_widget = None        # instance currently being edited
        self.next_widget = None           # the next one, will only be edited after a small delay

        self.pagenames = None

        sizer = wx.BoxSizer(wx.VERTICAL)
        self.heading = wx.TextCtrl(self, style=wx.TE_READONLY)
        sizer.Add(self.heading, 0, wx.EXPAND, 0)
        self.notebook = wx.Notebook(self)
        self.notebook.Bind(wx.EVT_SIZE, self.on_notebook_size)

        sizer.Add(self.notebook, 1, wx.EXPAND, 0)

        # for GTK3: add a panel to determine page size
        p = wx.Panel(self.notebook)
        self.notebook.AddPage(p, "panel")
        self._notebook_decoration_size = None
        p.Bind(wx.EVT_SIZE, self.on_panel_size)

        self.SetSizer(sizer)
        self.Layout()

    def on_drop_files(self, screen_xy, ctrl, filename):
        for p_name in self.current_widget.PROPERTIES:
            if p_name[0].isupper(): continue
            prop = self.current_widget.properties.get(p_name)
            if not prop or not hasattr(prop, "on_drop_file"): continue
            if ( hasattr(prop, "label_ctrl") and prop.label_ctrl.ScreenRect.Contains( screen_xy ) and
                 prop.label_ctrl.IsShownOnScreen() ) or prop.has_control(ctrl):
                return prop.on_drop_file(filename)
        return False

    ####################################################################################################################
    # new editor interface
    def set_widget(self, widget, force=False):
        if widget is self.current_widget and not force:
            # just update
            return
        self.next_widget = widget
        if self.current_widget:
            for editor in self.current_widget.properties.values():
                editor.destroy_editor()
            self.current_widget = None   # delete the reference
        wx.CallLater( 150, self.edit_properties, widget )

    def edit_properties(self, edit_widget):
        # this will be called with a delay
        if edit_widget is not self.next_widget:
            # wait for another call...
            return
        if self._notebook_decoration_size is None:
            # try again later
            wx.CallLater( 150, self.edit_properties, edit_widget )
            return

        self.current_widget = None
        self.create_editor(edit_widget)
        self.current_widget = edit_widget
        if edit_widget:
            # XXX set status bar
            self.heading.SetValue( _('Properties - %s - <%s>:') % (edit_widget.klass, edit_widget.name) )
        else:
            self.heading.SetValue( _('Properties') )

    def create_editor(self, edit_widget):
        # fill the frame with a notebook of property editors
        
        if not self.notebook: return  # already deleted
        self.current_widget_class = edit_widget.__class__
        if wx.Platform != "__WXMSW__" :
            focus_before = self.FindFocus()
        self.notebook.Hide()

        # remember the notebook page to be selected
        selection = self.notebook.GetSelection()
        select_page = self.pagenames[selection]  if selection!=-1  else None

        # clear notebook pages
        if self.notebook.PageCount:
            #self.notebook.DeleteAllPages()  # deletes also the windows on the pages
            while self.notebook.PageCount:
                self.notebook.DeletePage(self.notebook.PageCount-1)

        self.pagenames = pagenames = []
        self.sizers = []
        if not edit_widget: return
        current_page = current_sizer = current_pagename = None
        property_instance = None
        for prop in edit_widget.PROPERTIES:
            if prop[0].isupper():
                # end previous page
                if current_page is not None:
                    self.end_page(current_page, current_sizer, current_pagename)
                    current_page = None

                # start new page
                current_pagename = prop
                if prop=="Layout" and not edit_widget._has_layout:continue
                if prop=="Events" and edit_widget.events is None: continue

                current_page = self.start_page(prop)
                current_sizer = wx.BoxSizer(wx.VERTICAL)
                self.sizers.append(current_sizer)

                self.pagenames.append(prop)

                continue

            if current_pagename=="Layout" and not edit_widget._has_layout: continue

            # a property or None
            property_instance_ = edit_widget.properties.get(prop)
            if property_instance_ is not None:
                property_instance = property_instance_
                property_instance.create_editor(current_page, current_sizer)

        if current_page is not None:
            self.end_page(current_page, current_sizer, current_pagename)

        if select_page and select_page in pagenames:
            index = pagenames.index(select_page)
            self.notebook.SetSelection(index)
        else:
            self.notebook.SetSelection(0)

        self.notebook.Show()

        if wx.Platform != "__WXMSW__" and focus_before is common.app_tree:
            focus_before.SetFocus()

    def start_page(self, name):
        # create a ScrolledWindow and a Panel; with only ScrolledWindow, scrolling on gtk 3 does not work
        scrolled = wx.ScrolledWindow( self.notebook, name=name)
        panel = wx.Panel(scrolled)
        if wx.VERSION[0]<3:
            panel.SetBackgroundColour(scrolled.GetBackgroundColour())
        return panel

    def end_page(self, panel, sizer, header, select=False):
        sizer.AddSpacer(30)
        panel.SetAutoLayout(1)
        panel.SetSizer(sizer)
        sizer.Layout()
        sizer.Fit(panel)

        scrolled = panel.GetParent()
        self.notebook.AddPage(scrolled, _(header),select=select)
        self._set_page_size(scrolled)

    def _set_page_size(self, scrolled):
        # set ScrolledWindow and Panel to available size; enable scrolling, if required
        # gets available size for notebook pages
        ws, hs = self.notebook.GetSize()
        ws -= self._notebook_decoration_size[0]
        hs -= self._notebook_decoration_size[1]
        w_scrollbar = wx.SystemSettings.GetMetric(wx.SYS_VSCROLL_X)  # width a of a scrollbar

        panel = [w for w in scrolled.GetChildren() if isinstance(w, wx.Panel)][0]
        szr = panel.GetSizer()
        if not szr: return
        wm, hm = szr.GetMinSize()
        if hs<hm:
            # best size is smaller than the available height -> enable scrolling
            scrolled.SetScrollbars(1, 5, 1, int(math.ceil(hm/5.0)))
            panel.SetSize( (ws-w_scrollbar, hm) )
        else:
            panel.SetSize( (ws, hs) )

    def on_notebook_size(self, event):
        # calculate available size for pages
        if self._notebook_decoration_size:
            for scrolled in self.notebook.GetChildren():
                self._set_page_size(scrolled)
        if event: event.Skip()

    def on_panel_size(self, event):
        # when the dummy panel receives a size event, we know that things are ready to calculate the notebook pages size
        # calculate decoration size from the dummy panel that was added initially
        if event.GetSize() != (0,0):
            wp, hp = self.notebook.GetPage(0).GetSize()  # page/panel size
            wn, hn = self.notebook.GetSize()             # notebook size
            self._notebook_decoration_size = (wn-wp, hn-hp)
            self.notebook.DeletePage(0)
        else:
            # Mac OS: inital event on creation
            event.Skip()

    def flush(self):
        np.flush_current_property()


class wxGladeArtProvider(wx.ArtProvider):
    def CreateBitmap(self, artid, client, size):
        if wx.Platform == '__WXGTK__' and artid == wx.ART_FOLDER:
            return wx.Bitmap(os.path.join(config.icons_path, 'closed_folder.xpm'), wx.BITMAP_TYPE_XPM)
        return wx.NullBitmap



class wxGladePalettePanel(wx.Panel):

    def __init__(self, parent):
        wx.Panel.__init__(self, parent)
        common.palette = self # for building the buttons
        self.SetBackgroundColour( compat.wx_SystemSettings_GetColour(wx.SYS_COLOUR_BTNFACE) )

        # load the available code generators
        all_widgets = common.init_codegen()
        if not config.use_gui: return
<<<<<<< HEAD
        self.all_togglebuttons = []
=======
        self.all_togglebuttons = []  # used by reset_togglebuttons

>>>>>>> 0d786e4e
        # build the palette for all_widgets
        sizer = wx.FlexGridSizer(0, 2, 0, 0)
        maxlen = max([len(all_widgets[sect]) for sect in all_widgets])  # the maximum number of buttons in a section
        for section in all_widgets:
            if section:
                label = wx.StaticText(self, -1, "%s:" % section.replace('&', '&&'))
                sizer.Add( label, 1, wx.ALIGN_CENTER_VERTICAL | wx.LEFT, 2 )
            bsizer = wx.BoxSizer()
            for button in all_widgets[section]:
                bsizer.Add(button, flag=wx.ALL, border=1)
                if isinstance(button, wx.ToggleButton):
                    self.all_togglebuttons.append(button)
            sizer.Add(bsizer)
        self.SetSizer(sizer)
        # on platforms other than Windows, we'll set the ToggleButton background colour to indicate the selection
        if wx.Platform == "__WXMSW__":
            self._highlight_colour = None
        else:
            self._highlight_colour = wx.SystemSettings.GetColour(wx.SYS_COLOUR_HIGHLIGHT)

    def reset_togglebuttons(self, keep=None):
        # un-toggle all buttons except keep
        for button in self.all_togglebuttons:
            if keep is not None and button is keep:
                if self._highlight_colour:
                    button.SetBackgroundColour(self._highlight_colour)
                continue
            if self._highlight_colour and button.GetBackgroundColour()==self._highlight_colour:
                button.SetBackgroundColour(wx.NullColour)
            if button.GetValue(): button.SetValue(False)

        # on platforms other than Windows, we'll set the ToggleButton background colour to indicate the selection
        if wx.Platform == "__WXMSW__":
            self._highlight_colour = None
        else:
            self._highlight_colour = wx.SystemSettings.GetColour(wx.SYS_COLOUR_HIGHLIGHT)

    def reset_togglebuttons(self, keep=None):
        # un-toggle all buttons except keep
        for button in self.all_togglebuttons:
            if keep is not None and button is keep:
                if self._highlight_colour:
                    button.SetBackgroundColour(self._highlight_colour)
                continue
            if self._highlight_colour and button.GetBackgroundColour()==self._highlight_colour:
                button.SetBackgroundColour(wx.NullColour)
            if button.GetValue(): button.SetValue(False)


class wxGladeFrame(wx.Frame):
    "Main frame of wxGlade"
    def __init__(self):
        self._logger = logging.getLogger(self.__class__.__name__)
        version = config.version
        if version=='"faked test version"':
            version = "%s on Python %d.%d"%(version, sys.version_info.major, sys.version_info.minor)
        pos, size, layout = self.init_layout_settings()
        wx.Frame.__init__(self, None, -1, "wxGlade v%s" % version, pos=pos, size=size,
                          style=wx.DEFAULT_FRAME_STYLE, name='MainFrame')

        common.main = self
        self._set_icon()
        self.create_menu()
        self.create_toolbar()

        style = wx.SP_3D | wx.SP_LIVE_UPDATE
        self.splitter1 = wx.SplitterWindow(self, style=style)
        self.splitter2 = wx.SplitterWindow(self.splitter1, style=style)
        self.palette = wxGladePalettePanel(self.splitter2)

        # create the property and the tree frame
        common.property_panel = self.property_panel = wxGladePropertyPanel(self.splitter2)
        common.root = app = application.Application()
        common.app_tree = self.tree = WidgetTree(self.splitter1, app)

        self.splitter1.SplitVertically(self.splitter2, self.tree)
        self.splitter2.SplitHorizontally(self.palette, self.property_panel)

        self.switch_layout(layout, initial=True)

        # last visited directory, used on GTK for wxFileDialog
        self.cur_dir = config.preferences.open_save_path

        # set a drop target for us...
        self._droptarget = FileDropTarget(self)
        self.SetDropTarget(self._droptarget)

        self.create_statusbar()  # create statusbar for display of messages

        self.Show()
<<<<<<< HEAD
        misc.set_focused_widget(common.app_tree.app)
=======
        #misc.set_focused_widget(common.root)
>>>>>>> 0d786e4e
        self.Bind(wx.EVT_CLOSE, self.on_close)

        # disable autosave checks during unittests
        if config.testing: return
        self.init_autosave()
        self.check_autosaved()

        self.Bind(wx.EVT_CHAR_HOOK, self.on_char_hook)
        if config.debugging:
            self.splitter1.Bind(wx.EVT_SPLITTER_SASH_POS_CHANGED, self.on_sash)
            self.splitter2.Bind(wx.EVT_SPLITTER_SASH_POS_CHANGED, self.on_sash)

    def on_sash(self, event):
        # XXX not yet used, but it could be used to re-format the palette panel
        layout = self.layout_settings["layout"]
        if layout==0:
            size = (self.splitter1.GetSashPosition(), self.splitter2.GetSashPosition())
        elif layout==1:
            size = (self.splitter2.GetSashPosition(), self.splitter1.GetSashPosition())
        elif layout==2:
            size = (self.GetClientSize()[0], self.splitter2.GetSashPosition())

    def on_char_hook(self, event):
        # bound to EVT_CHAR_HOOK
        focus = parent = self.FindFocus()
        grid = None  # will be set if a grid or a grid's child is focused
        window_type = None
        while parent:
            # go up and identify parent: Palette, Property or Tree
            if isinstance(parent, wx.grid.Grid):
                grid = parent
            if parent is self.palette:
                window_type = "palette"
            elif parent is self.tree:
                window_type = "tree"
            elif parent is self.property_panel:
                window_type = "properties"
            if window_type: break
            parent = parent.GetParent()

        # forward to specific controls / properties? (on wx 2.8 installing EVT_CHAR_HOOK on controls does not work)
        if window_type=="properties" and grid and grid.Name!="grid":
            # forward event to grid property?
            if misc.focused_widget.properties[grid.Name].on_char(event):
                return
        if window_type=="tree":
            if common.app_tree.on_char(event):
                return

        # global handler
        misc.handle_key_event(event, window_type)

    def set_widget(self, widget):
        # update redo/repeat tools and menus
        if not common.history: return
        if self._previous_redo_state == (common.history.can_redo, common.history.can_repeat): return
        self._menu_redo.Enable(common.history.can_redo)
        self._menu_repeat.Enable(common.history.can_repeat)
        if not self._tool_redo: return
        self._tool_redo.Enable(common.history.can_redo)
        self._tool_repeat.Enable(common.history.can_repeat)
        self.toolbar.Realize()

    # menu and actions #################################################################################################
    def create_menu(self):
        self._previous_redo_state = None
        menu_bar = wx.MenuBar()

        compat.wx_ToolTip_SetDelay(1000)
        compat.wx_ToolTip_SetAutoPop(30000)

        append_menu_item = misc.append_menu_item

        # File menu
        file_menu = wx.Menu(style=wx.MENU_TEAROFF)

        NEW = append_menu_item(file_menu, -1, _("&New\tCtrl+N"), wx.ART_NEW)
        misc.bind_menu_item(self, NEW, self.new_app)

        item = append_menu_item(file_menu, -1, _("New from &Template...\tShift+Ctrl+N"))
        misc.bind_menu_item(self, item, self.new_app_from_template)

        OPEN = append_menu_item(file_menu, -1, _("&Open...\tCtrl+O"), wx.ART_FILE_OPEN)
        misc.bind_menu_item(self, OPEN, self.open_app)

        SAVE = append_menu_item(file_menu, -1, _("&Save\tCtrl+S"), wx.ART_FILE_SAVE)
        misc.bind_menu_item(self, SAVE, self.save_app)

        SAVE_AS = append_menu_item(file_menu, -1, _("Save As..."), wx.ART_FILE_SAVE_AS)
        misc.bind_menu_item(self, SAVE_AS, self.save_app_as)

        item = append_menu_item(file_menu, -1, _("Save As Template..."))
        misc.bind_menu_item(self, item, self.save_app_as_template)

        file_menu.AppendSeparator() # ----------------------------------------------------------------------------------

        GENERATE_CODE = append_menu_item(file_menu, -1, _("&Generate Code\tCtrl+G"), wx.ART_EXECUTABLE_FILE)
        misc.bind_menu_item(self, GENERATE_CODE, lambda: common.root.generate_code())

        file_menu.AppendSeparator() # ----------------------------------------------------------------------------------

        item = append_menu_item(file_menu, -1, _("&Import from XRC..."))
        misc.bind_menu_item(self, item, self.import_xrc)

        file_menu.AppendSeparator() # ----------------------------------------------------------------------------------

        EXIT = append_menu_item(file_menu, -1, _('E&xit\tCtrl+Q'), wx.ART_QUIT)
        misc.bind_menu_item(self, EXIT, self.Close)

        menu_bar.Append(file_menu, _("&File"))


        # Edit menu ====================================================================================================
        edit_menu = wx.Menu(style=wx.MENU_TEAROFF)

        # these menu items will be updated
        self._menu_redo = item = append_menu_item(edit_menu, -1, _('Re-do\tCtrl+Y'),
                                                  helpString="Re-do the last property modification on another widget")
        misc.bind_menu_item(self, item, lambda: common.history.repeat(misc.focused_widget))

        self._menu_repeat = item = append_menu_item(edit_menu, -1, _('Repeat\tCtrl-R'),
          helpString="Repeat the last property modifications on another widget (multiple modifications, if applicable)")
        misc.bind_menu_item(self, item, lambda: common.history.repeat(misc.focused_widget))

        edit_menu.AppendSeparator() # ----------------------------------------------------------------------------------

        item = append_menu_item(edit_menu, -1, _('Template Manager...'))
        misc.bind_menu_item(self, item, self.manage_templates)

        item = append_menu_item(edit_menu, wx.ID_PREFERENCES, _('Preferences...'), "prefs.xpm")
        misc.bind_menu_item(self, item, self.edit_preferences)

        menu_bar.Append(edit_menu, _("&Edit"))

        # Windows menu: layout and focus ===============================================================================
        view_menu = wx.Menu(style=wx.MENU_TEAROFF)

        i = append_menu_item(view_menu, -1, _("Layout &1: Tree\tAlt-1"), "../layout1.xpm")
        misc.bind_menu_item(self, i, self.switch_layout, 0)
        
        i = append_menu_item(view_menu, -1, _("Layout &2: Properties\tAlt-2"), "../layout2.xpm")
        misc.bind_menu_item(self, i, self.switch_layout, 1)

        i = append_menu_item(view_menu, -1, _("Layout &3: Narrow\tAlt-3"), "../layout3.xpm")
        misc.bind_menu_item(self, i, self.switch_layout, 2)
        view_menu.AppendSeparator()

        i = append_menu_item(view_menu, -1, _("Focus &Tree\tF2"))
        misc.bind_menu_item(self, i, self.show_tree)

        i = append_menu_item(view_menu, -1, _("Focus &Properties\tF3"))
        misc.bind_menu_item(self, i, self.show_props_window )

        # submenu focus sections >>>>>>>>>>>>>>>>>>>>>>>>>>>>>>>>>>>>>>>>>>>>>>>>>>>>>>>>>>>>>>>>>>>>>>>>>>>>>>>>>>>>>>>
        view_props_menu = wx.Menu()
        # randomly select set of shortcuts to be displayed:
        if int(math.ceil(time.time())) % 2:
            shortcuts = ["F8", "F9", "F10", "F11", "F12"]
        else:
            shortcuts = ["Ctrl-M", "Ctrl-L", "Ctrl-W", "Ctrl-E", "Ctrl-D"]
        for sc, section in zip(shortcuts, ("Common", "Layout", "Widget", "Events", "Code")):
            i = append_menu_item(view_props_menu, -1, _("Focus &%s\t%s"%(section, sc)))
            misc.bind_menu_item(self, i, self.show_props_window, section)
        view_menu.AppendSubMenu(view_props_menu, _("Focus Properties &Section"))
        view_menu.AppendSeparator() # <<<<<<<<<<<<<<<<<<<<<<<<<<<<<<<<<<<<<<<<<<<<<<<<<<<<<<<<<<<<<<<<<<<<<<<<<<<<<<<<<<

        i = append_menu_item(view_menu, -1, _("Show/Hide &Design\tF4"))
        misc.bind_menu_item(self, i, self.show_design_window)
        self._m_pin_design_window = i = append_menu_item(view_menu, -1, _("&Pin &Design\tCtrl-P"),  kind=wx.ITEM_CHECK)
        misc.bind_menu_item(self, i, self.pin_design_window)
        view_menu.AppendSeparator() # ----------------------------------------------------------------------------------

        item = append_menu_item(view_menu, wx.ID_REFRESH, _("&Refresh Preview\tF5"), "refresh.xpm")
        misc.bind_menu_item(self, item, self.preview)

        menu_bar.Append(view_menu, _("&Windows"))

        # Help menu ====================================================================================================
        help_menu = wx.Menu(style=wx.MENU_TEAROFF)

        MANUAL = append_menu_item(help_menu, -1, _('Manual\tF1'), wx.ART_HELP_BOOK)
        misc.bind_menu_item(self, MANUAL, self.show_manual)
        #item = append_menu_item(help_menu, -1, _('Tutorial'))
        #misc.bind_menu_item(self, item, self.show_tutorial)
        help_menu.AppendSeparator() # ----------------------------------------------------------------------------------

        i = append_menu_item(help_menu, -1, _('Mailing list'))
        misc.bind_menu_item(self, i, self.show_mailing_list)
        i = append_menu_item(help_menu, -1, _('Bug tracker'))
        misc.bind_menu_item(self, i, self.show_bug_tracker)
        i = append_menu_item(help_menu, -1, _('Releases'))
        misc.bind_menu_item(self, i, self.show_releases)
        help_menu.AppendSeparator() # ----------------------------------------------------------------------------------

        item = append_menu_item(help_menu, wx.ID_ABOUT, _('About'), wx.ART_INFORMATION)
        misc.bind_menu_item(self, item, self.show_about_box)

        menu_bar.Append(help_menu, _('&Help'))

        self.SetMenuBar(menu_bar)
        # Mac tweaks...
        if wx.Platform == "__WXMAC__":
            if compat.IS_PHOENIX:
                wx.PyApp.SetMacAboutMenuItemId(wx.ID_ABOUT)
                wx.PyApp.SetMacPreferencesMenuItemId(wx.ID_PREFERENCES)
                wx.PyApp.SetMacExitMenuItemId(wx.ID_EXIT)
                wx.PyApp.SetMacHelpMenuTitleName(_('&Help'))
            else:
                wx.App_SetMacAboutMenuItemId(wx.ID_ABOUT)
                wx.App_SetMacPreferencesMenuItemId(wx.ID_PREFERENCES)
                wx.App_SetMacExitMenuItemId(wx.ID_EXIT)
                wx.App_SetMacHelpMenuTitleName(_('&Help'))

        # file history support
        num_entries = config.preferences.number_history
        self.file_history = wx.FileHistory(num_entries)
        self.file_history.UseMenu(file_menu)
        files = common.load_file_history()
        files.reverse()
        for path in files:
            self.file_history.AddFileToHistory(path.strip())

        self.Bind(wx.EVT_MENU_RANGE, self.open_from_history, id=wx.ID_FILE1, id2=wx.ID_FILE1+num_entries-1)

    def _add_label_tool(self, tb, size, id, label, bmp, itemtype, msg, msg_long=None):
        os.path.join(config.icons_path, "layout2.xpm")
        ADD = tb.AddLabelTool  if compat.IS_CLASSIC else  tb.AddTool
        if compat.IS_PHOENIX:
            method = getattr(tb, "AddTool")
        else:
            method = getattr(tb, "AddLabelTool")

        if isinstance(bmp, str) and not bmp.startswith("wxART_"):
            bmp = wx.Bitmap( os.path.join(config.icons_path, bmp) )
        else:
            # a wx.ART_... constant
            bmp = wx.ArtProvider.GetBitmap(bmp, wx.ART_OTHER, size)
        return ADD(-1, _(label), bmp, wx.NullBitmap, itemtype, _(msg), _(msg_long or msg))

    def create_toolbar(self):
        # new, open, save, generate, add, delete, re-do,  Layout 1, 2, 3,  pin,    help
        #   insert slot/page?
        #   Layout: Alt + 1,2,3
        
        self.toolbar = tb = wx.ToolBar(self, -1)
        self.SetToolBar(tb)
        size = (21,21)
        add = functools.partial(self._add_label_tool, tb, size)
        t = add( wx.ID_NEW, "New", wx.ART_NEW, wx.ITEM_NORMAL, "Open a new file (Ctrl+N)")
        self.Bind(wx.EVT_TOOL, self.new_app, t)
        
        t = add( wx.ID_OPEN, "Open", wx.ART_FILE_OPEN, wx.ITEM_NORMAL, "Open a file (Ctrl+O)")
        self.Bind(wx.EVT_TOOL, self.open_app, t)
        
        t = add( wx.ID_SAVE, "Save", wx.ART_FILE_SAVE, wx.ITEM_NORMAL, "Save file (Ctrl+S)")
        self.Bind(wx.EVT_TOOL, self.save_app, t)

        if config.debugging and hasattr(wx, "ART_PLUS"):
            t = add( wx.ID_SAVE, "Add", wx.ART_PLUS, wx.ITEM_NORMAL, "Add widget (Ctrl+A)")
            t.Enable(False)

            # XXX switch between wx.ART_DELETE for filled slots and wx.ART_MINUS for empty slots
            t = add( wx.ID_SAVE, "Remove", wx.ART_MINUS, wx.ITEM_NORMAL, "Add widget (Ctrl+A)")
            t.Enable(False)

            tb.AddSeparator()

        self._tool_redo = t = add( wx.ID_SAVE, "Re-do", wx.ART_REDO, wx.ITEM_NORMAL, "Re-do (Ctrl+Y)" )
        t.Enable(False)
        self._tool_repeat = t = add( wx.ID_SAVE, "Repeat", wx.ART_REDO, wx.ITEM_NORMAL, "Repeat  (Ctrl+R)" )
        t.Enable(False)

        tb.AddSeparator()
        t = add(-1, "Generate Code", wx.ART_EXECUTABLE_FILE, wx.ITEM_NORMAL, "Generate Code (Ctrl+G)" )
        self.Bind(wx.EVT_TOOL, lambda event: common.root.generate_code(), t)
        tb.AddSeparator()
        
        t1 = add(-1, "Layout 1", "layout1.xpm", wx.ITEM_RADIO, "Switch layout: Tree", 
                                                               "Switch layout: Palette and Properties left, Tree right")
        self.Bind(wx.EVT_TOOL, lambda event: self.switch_layout(0), t1)
        t2 = add(-1, "Layout 2", "layout2.xpm", wx.ITEM_RADIO,"Switch layout: Properties",
                                                              "Switch layout: Palette and Tree top,  Properties bottom") 
        self.Bind(wx.EVT_TOOL, lambda event: self.switch_layout(1), t2)
        t3 = add(-1, "Layout 3", "layout3.xpm", wx.ITEM_RADIO, "Switch layout: narrow",
                                                     "Switch layout: Palette, Tree and Properties on top of each other")
        self.Bind(wx.EVT_TOOL, lambda event: self.switch_layout(2), t3)
        self._layout_tools = [t1,t2,t3]

        tb.AddSeparator()
        t = add(-1, "Pin Design Window", "pin_design.xpm", wx.ITEM_CHECK, "Pin Design Window",
                                                                          "Pin Design Window to stay on top")
        self.Bind(wx.EVT_TOOL, lambda event: self.pin_design_window(), t)
        self._t_pin_design_window = t

        tb.AddSeparator()

        t = add(wx.ID_HELP, "Help", wx.ART_HELP_BOOK, wx.ITEM_NORMAL, "Show manual (F1)")
        self.Bind(wx.EVT_TOOL, self.show_manual, t)

        self.toolbar.Realize()

    def init_autosave(self):
        # ALB 2004-10-15, autosave support...
        self.autosave_timer = None
        if not config.preferences.autosave: return
        self.autosave_timer = wx.Timer(self, -1)
        self.Bind(wx.EVT_TIMER, self.on_autosave_timer, self.autosave_timer)
        self.autosave_timer.Start( int(config.preferences.autosave_delay) * 1000 )

    def on_autosave_timer(self, event):
        res = common.autosave_current()
        if res == 2:
            self.user_message(_("Auto saving... done"))
        elif not res:
            self.autosave_timer.Stop()
            config.preferences.autosave = False
            self._logger.info(_('Disable autosave function permanently'))
            wx.MessageBox(
                _('The autosave function failed. It has been disabled\n'
                  'permanently due to this error. Use the preferences\n'
                  'dialog to re-enable this functionality.\n'
                  'The details have been written to the wxGlade log file\n\n'
                  'The log file is: %s' % config.log_file ),
                _('Autosave Failed'), wx.OK | wx.CENTRE | wx.ICON_ERROR )

    def check_autosaved(self):
        if not common.check_autosaved(None): return
        res = wx.MessageBox(
            _('There seems to be auto saved data from last wxGlade session: do you want to restore it?'),
            _('Auto save detected'), style=wx.ICON_QUESTION | wx.YES_NO)
        if res == wx.YES:
            filename = common.get_name_for_autosave()
            if self._open_app(filename, add_to_history=False):
                self.cur_dir = os.path.dirname(filename)
                common.root.saved = False
                common.root.filename = None
                self.user_message(_('Auto save loaded'))
        common.remove_autosaved()


    def edit_preferences(self):
        dialog = preferencesdialog.wxGladePreferences(config.preferences)
        if dialog.ShowModal() == wx.ID_OK:
            wx.MessageBox( _('Changes will take effect after wxGlade is restarted'),
                           _('Preferences saved'), wx.OK|wx.CENTRE|wx.ICON_INFORMATION )
            dialog.set_preferences()
        dialog.Destroy()

    def _get_toplevel(self):
        # return the toplevel for a preview or design window
        if misc.focused_widget and not isinstance(misc.focused_widget, application.Application):
            # a widget is selected, find the toplevel window for it
            return misc.focused_widget.toplevel_parent
        # find main toplevel window
        return common.root._get_top_window()

    def preview(self):
        """Generate preview of the current loaded project.
        
        A preview can be triggered by keyboard shortcut or by pressing the preview button.
        The preview can be triggered for all selected widgets.
        This doesn't mean that the widget is opened for editing."""
        toplevel = self._get_toplevel()
        if toplevel is not None:
            toplevel.preview(refresh=True)

    def show_tree(self):
        if self.IsIconized(): self.Iconize(False)
        common.app_tree.SetFocus()

    def show_props_window(self, section=None):
        # XXX implement: if a section is active already, then go to first property of the page
        if not self.property_panel.notebook: return
        # current page: self.property_panel.notebook.Selection
        # self.property_panel.notebook.FindWindowByName("Layout")
        if self.IsIconized(): self.Iconize(False)
        self.property_panel.pagenames
        if not section:
            self.property_panel.notebook.SetFocus()
        else:
            if not section in self.property_panel.pagenames:
                return
            self.property_panel.notebook.ChangeSelection( self.property_panel.pagenames.index(section) )
        self.Raise()

    def show_design_window(self):
        toplevel = self._get_toplevel()
        if not toplevel: return

        if toplevel.widget:
            focus = toplevel.widget.FindFocus()
            focused = focus and focus.GetTopLevelParent() is toplevel.widget

        if toplevel.widget and toplevel.widget.IsShownOnScreen() and not focused:
            # just raise it
            if toplevel.widget.IsIconized():
                toplevel.widget.Iconize(False)
            toplevel.widget.Raise()
            return
        # open or close
        common.app_tree.show_toplevel(None, editor=toplevel)

    def pin_design_window(self):
        common.pin_design_window = not common.pin_design_window
        if common.pin_design_window != self._t_pin_design_window.IsToggled():
            self._t_pin_design_window.Toggle()
            self.toolbar.Realize()
        self._m_pin_design_window.Check(common.pin_design_window)

        toplevel = self._get_toplevel()
        if not toplevel or not toplevel.widget: return
        frame = toplevel.widget.GetTopLevelParent()
        if not isinstance(frame, wx.Frame): return
        style = frame.GetWindowStyle()
        if common.pin_design_window:
            frame.SetWindowStyle( style | wx.STAY_ON_TOP)
        elif style & wx.STAY_ON_TOP:
            frame.ToggleWindowStyle(wx.STAY_ON_TOP)
            if wx.Platform=='__WXMSW__':
                frame.Iconize(True)
                frame.Iconize(False)
            else:
                toplevel.widget.Raise()

    # status bar for message display ###################################################################################
    def create_statusbar(self):
        self.CreateStatusBar(1)
        # ALB 2004-10-15  statusbar timer: delete user message after some time
        self.clear_sb_timer = wx.Timer(self, -1)
        self.Bind(wx.EVT_TIMER, self.on_clear_sb_timer, self.clear_sb_timer)

    def user_message(self, msg):
        # display a message, but clear it after a few seconds again
        sb = self.GetStatusBar()
        if sb:
            sb.SetStatusText(msg)
            if msg:
                self.clear_sb_timer.Start(5000, True)

    def on_clear_sb_timer(self, event):
        sb = self.GetStatusBar()
        if sb: sb.SetStatusText("")
    ####################################################################################################################

    def ask_save(self):
        """checks whether the current app has changed and needs to be saved:
        if so, prompts the user;
        returns False if the operation has been cancelled"""
        if not common.root.saved:
            ok = wx.MessageBox(_("Save changes to the current app?"),
                               _("Confirm"), wx.YES_NO|wx.CANCEL|wx.CENTRE|wx.ICON_QUESTION)
            if ok == wx.YES:
                self.save_app()
            return ok != wx.CANCEL
        return True

    def new_app(self, event=None):
        "creates a new wxGlade project"
        if not self.ask_save(): return
        common.root.clear()
        common.root.new()
        common.root.filename = None
        self.user_message("")
        misc.rebuild_tree(common.root)
        common.root.saved = True
        common.remove_autosaved()
        if config.preferences.autosave and self.autosave_timer is not None:
            self.autosave_timer.Start()

    def new_app_from_template(self):
        "creates a new wxGlade project from an existing template file"
        if not self.ask_save(): return
        infile = template.select_template()
        if infile:
            self._open_app(infile, add_to_history=False)
            common.root.template_data = None

    def open_app(self, event=None):
        """loads a wxGlade project from an xml file
        NOTE: this is very slow and needs optimisation efforts
        NOTE2: the note above should not be True anymore :) """
        if not self.ask_save():
            return
        default_path = os.path.dirname(common.root.filename or "") or self.cur_dir
        infile = wx.FileSelector(_("Open file"),
                                   wildcard="wxGlade files (*.wxg)|*.wxg|wxGlade Template files (*.wgt)|*.wgt|"
                                            "XML files (*.xml)|*.xml|All files|*",
                                   flags=wx.FD_OPEN | wx.FD_FILE_MUST_EXIST, default_path=default_path)
        if not infile: return
        self._open(infile)

    def open_from_history(self, event):
        if not self.ask_save():
            return
        pos = event.GetId() - wx.ID_FILE1
        filename = self.file_history.GetHistoryFile(pos)
        if not os.path.exists(filename):
            wx.MessageBox( _("The file %s doesn't exist.") % filename,
                           _('Information'), style=wx.CENTER | wx.ICON_INFORMATION | wx.OK )
            self.file_history.RemoveFileFromHistory(pos)
            common.remove_autosaved(filename)
            return
        self._open(filename)

    def _open(self, filename):
        # called by open_app and open_from_history
        if common.check_autosaved(filename):
            res = wx.MessageBox( _('There seems to be auto saved data for this file: do you want to restore it?'),
                                 _('Auto save detected'), style=wx.ICON_QUESTION | wx.YES_NO )
            if res == wx.YES:
                common.restore_from_autosaved(filename)
            else:
                common.remove_autosaved(filename)
        else:
            common.remove_autosaved(filename)

        path = position = None
        if filename == common.root.filename:
            # if we are re-loading the file, store path and position
            if misc.focused_widget:
                path = misc.focused_widget.get_path()
                if misc.focused_widget.widget is not None and not misc.focused_widget.IS_ROOT:
                    toplevel = misc.get_toplevel_parent(misc.focused_widget.widget)
                    if toplevel: position = toplevel.GetPosition()

        self._open_app(filename)
        self.cur_dir = os.path.dirname(filename)
        if not path: return
        editor = common.root.find_widget_from_path(path)
        if not editor: return
        misc.set_focused_widget(editor)
        editor.toplevel_parent.create_widgets()
        common.app_tree.ExpandAllChildren(editor.item)

        if not position or not editor.widget: return
        misc.get_toplevel_parent(editor.widget).SetPosition(position)

    def _open_app(self, filename, use_progress_dialog=True, add_to_history=True):
        "Load a new wxGlade project"

        error_msg = None
        infile = None

        start = time.clock()

        common.root.clear()
        common.root.init()
        common.app_tree.auto_expand = False  # disable auto-expansion of nodes

        try:
            try:
                self._logger.info( _('Read wxGlade project from file "%s"'), filename )
                input_file_version = None

                if not isinstance(filename, list):
                    common.root.filename = filename
                    # decoding will done automatically by SAX XML library
                    if compat.PYTHON2:
                        infile = open(filename)
                    else:
                        infile = open(filename, "r", encoding="UTF8")
                    if hasattr(infile, "seek"):
                        # try to read file version number from the first few lines
                        import re
                        version_re = re.compile("<!-- generated by wxGlade (\d+)\.(\d+)\.(\d+)(\S*)\s*")
                        for n in range(3):
                            match = version_re.match( infile.readline() )
                            if match:
                                major, minor, sub, extension = match.groups()
                                input_file_version = (int(major), int(minor), int(major), extension)
                                break
                        infile.seek(0)

                else:
                    common.root.filename = None

                if use_progress_dialog and config.preferences.show_progress:
                    p = ProgressXmlWidgetBuilder(filename, input_file_version, input_file=infile)
                else:
                    p = XmlWidgetBuilder(filename, input_file_version)

                if infile is not None:
                    p.parse(infile)
                else:
                    p.parse_string(filename)
                    filename = None
            except (EnvironmentError, SAXParseException, XmlParsingError) as msg:
                if config.debugging: raise
                if infile is not None:
                    error_msg = _("Error loading file %s:\n%s") % (misc.wxstr(filename), misc.wxstr(msg))
                else:
                    error_msg = _("Error loading from a file-like object:\n%s") % misc.wxstr(msg)
            except Exception as inst:
                if config.debugging: raise
                if filename and not isinstance(filename, list):
                    fn = os.path.basename(filename).encode('ascii','replace')
                    msg = _('loading file "%s"') % fn
                else:
                    msg = _('loading from a file-like object')
                bugdialog.Show(msg, inst)
        finally:
            if infile and filename:
                infile.close()

            if error_msg:
                common.root.clear()
                common.root.new()
                common.root.saved = True
                common.app_tree.auto_expand = True  # re-enable auto-expansion of nodes

                wx.MessageBox(error_msg, _('Error'), wx.OK | wx.CENTRE | wx.ICON_ERROR)

                return False

        misc.rebuild_tree(common.root)

        common.app_tree.auto_expand = True  # re-enable auto-expansion of nodes

        common.app_tree.Expand(common.root.item)
        if common.root.is_template:
            self._logger.info(_("Template loaded"))
            common.root.template_data = template.Template(filename)
            common.root.filename = None

        end = time.clock()
        self._logger.info(_('Loading time: %.5f'), end - start)

        common.root.saved = True
        #common.property_panel.Raise()

        if hasattr(self, 'file_history') and filename is not None and add_to_history and \
           (not common.root.is_template):
            self.file_history.AddFileToHistory(misc.wxstr(filename))

        if config.preferences.autosave and self.autosave_timer is not None:
            self.autosave_timer.Start()

        duration = end - start
        if filename:
            self.user_message( _("Loaded %s in %.2f seconds") % (misc.wxstr(os.path.basename(filename)), duration) )
        else:
            self.user_message( _("Loaded in %.2f seconds") % duration )

        return True

    def save_app(self, event=None):
        "saves a wxGlade project onto an xml file"
        self.property_panel.flush()
        if not common.root.filename or common.root.is_template:
            self.save_app_as()
        else:
            # check whether we are saving a template
            ext = os.path.splitext(common.root.filename)[1].lower()
            if ext == ".wgt":
                common.root.is_template = True
            self._save_app(common.root.filename)

    def _save_app(self, filename):
        try:
            obuffer = []
            common.root.write(obuffer)
            common.save_file(filename, obuffer, 'wxg')
        except EnvironmentError as inst:
            if config.debugging: raise
            common.root.saved = False
            bugdialog.ShowEnvironmentError(_('Saving this project failed'), inst)
        except Exception as inst:
            if config.debugging: raise
            common.root.saved = False
            fn = os.path.basename(filename).encode('ascii', 'replace')
            bugdialog.Show(_('Save File "%s"') % fn, inst)
        else:
            common.root.saved = True
            common.remove_autosaved()
            if config.preferences.autosave and self.autosave_timer is not None:
                self.autosave_timer.Start()
            self.user_message( _("Saved %s") % os.path.basename(filename) )

    def save_app_as(self):
        "saves a wxGlade project onto an xml file chosen by the user"
        # both flags occurs several times
        fn = wx.FileSelector( _("Save project as..."),
                              wildcard="wxGlade files (*.wxg)|*.wxg|wxGlade Template files (*.wgt) |*.wgt|"
                              "XML files (*.xml)|*.xml|All files|*",
                              flags=wx.FD_SAVE | wx.FD_OVERWRITE_PROMPT,
                              default_filename=common.root.filename or self.cur_dir)
        if not fn: return

        # check for file extension and add default extension if missing
        ext = os.path.splitext(fn)[1].lower()
        if not ext:
            fn = "%s.wxg" % fn

        common.root.filename = fn
        #remove the template flag so we can save the file.
        common.root.properties["is_template"].set(False)

        self.save_app()
        self.cur_dir = os.path.dirname(fn)
        self.file_history.AddFileToHistory(fn)

    def save_app_as_template(self):
        "save a wxGlade project as a template"
        data = getattr(common.root, 'template_data', None)
        outfile, data = template.save_template(data)
        if outfile:
            common.root.properties["is_template"].set(True)
            common.root.template_data = data
            self._save_app(outfile)

    def on_close(self, event):
        if not event.CanVeto():
            event.Skip
            return
        if self.ask_save():
            # close application
            # first, let's see if we have to save the geometry...
            prefs = config.preferences
            if prefs.remember_geometry:
                self._store_layout()
                prefs.set_dict("layout", self.layout_settings)
                prefs.changed = True
            common.root.clear()
            common.root.new()
            try:
                common.save_preferences()
            except Exception as e:
                wx.MessageBox( _('Error saving preferences:\n%s') % e,
                               _('Error'), wx.OK|wx.CENTRE|wx.ICON_ERROR )
            self.Destroy()
            common.remove_autosaved()
            wx.CallAfter(wx.GetApp().ExitMainLoop)
        elif event.CanVeto():
            event.Veto()

    def show_about_box(self):
        "show the about dialog;  @see: L{about.wxGladeAboutBox}"
        about_box = about.wxGladeAboutBox()
        about_box.ShowModal()
        about_box.Destroy()

    def show_manual(self, event=None):
        "Show the wxGlade user manual"
        self._show_html(config.manual_file)

    def show_bug_tracker(self):
        self._show_html("https://github.com/wxGlade/wxGlade/issues")
    def show_mailing_list(self):
        self._show_html("https://sourceforge.net/p/wxglade/mailman/wxglade-general/")
    def show_releases(self):
        self._show_html("https://github.com/wxGlade/wxGlade/releases")

    def _show_html(self, html_file):
        "Open browser and show an HTML documentation"

        if wx.Platform == "__WXMAC__":
            os.system(r'open -a Safari.app "%s"' % html_file)
        else:
            import webbrowser, threading
            # ALB 2004-08-15: why did this block the program????? (at least on linux - GTK)
            def go():
                webbrowser.open_new(html_file)
            t = threading.Thread(target=go)
            t.setDaemon(True)
            t.start()

    def show_and_raise(self):
        self.property_panel.Show()  # self.GetMenuBar().IsChecked(self.PROPS_ID))
        self.tree_panel.Show()      # self.GetMenuBar().IsChecked(self.TREE_ID))
        self.property_panel.Raise()
        self.tree_panel.Raise()
        self.Raise()

    def hide_all(self):
        self.tree_panel.Hide()
        self.property_panel.Hide()

    def import_xrc(self, infilename=None, ask_save=True):
        import xrc2wxg

        if ask_save and not self.ask_save():
            return

        if not infilename:
            infilename = wx.FileSelector( _("Import file"), wildcard="XRC files (*.xrc)" "|*.xrc|All files|*",
                                          flags=wx.FD_OPEN | wx.FD_FILE_MUST_EXIST, default_path=self.cur_dir)
        if infilename:
            ibuffer = []
            try:
                xrc2wxg.convert(infilename, ibuffer)

                # Convert UTF-8 returned by xrc2wxg.convert() to Unicode
                tmp = b"".join(ibuffer).decode('UTF-8')
                ibuffer = ['%s\n'%line for line in tmp.split('\n')]

                self._open_app(ibuffer)
                common.root.saved = False
            except Exception as inst:
                fn = os.path.basename(infilename).encode('ascii', 'replace')
                bugdialog.Show(_('Import File "%s"') % fn, inst)

    def manage_templates(self):
        to_edit = template.manage_templates()
        if to_edit is not None and self.ask_save():
            # edit the template
            # TODO, you still need to save it manually...
            self._open_app(to_edit, add_to_history=False)
            wx.MessageBox( _("To save the changes to the template, edit the GUI as usual,\n"
                             "and then click File->Save As Template..."),
                           _("Information"), style=wx.OK|wx.ICON_INFORMATION )
    ####################################################################################################################
    # user interface helpers
    def _set_icon(self):
        icon = compat.wx_EmptyIcon()
        bmp = wx.Bitmap( os.path.join(config.icons_path, "icon.xpm"), wx.BITMAP_TYPE_XPM )
        icon.CopyFromBitmap(bmp)
        self.SetIcon(icon)
    def init_layout_settings(self):
        # either load from file or init with defaults
        display_area = wx.Display(0).ClientArea
        default_pos = display_area.TopLeft
        height = display_area.height
        width = 800
        default_size = (width,height)

        self.layout_settings = {}
        self.layout_settings["layout"] = 0
        self.layout_settings["sash_positions"] = [[400,     380       ],   # 0: palette and properties left; tree right
                                                  [height//2,400       ],   # 1: palette and tree top; properties bottom
                                                  [2*height//3,height//3] ]  # 2: all on top of each other
        self.layout_settings["widths"] = [width,500]  # for layouts 0/1 and 2
        self.layout_settings["height"] = height
        self.layout_settings["x"], self.layout_settings["y"] = default_pos

        if not config.preferences.remember_geometry:
            return default_pos, default_size, 0

        # read from preferences
        try:
            layout = config.preferences.get_int("layout", "layout")
            x = config.preferences.get_int("layout", "x")
            y = config.preferences.get_int("layout", "y")
            widths = [config.preferences.get_int("layout", "widths_l0"),
                      config.preferences.get_int("layout", "widths_l1")]
            width = widths[0]  if layout<2  else widths[1]
            height = config.preferences.get_int("layout", "height")

            sash_positions = [[config.preferences.get_int("layout", "sash_positions_l0_l0"),
                               config.preferences.get_int("layout", "sash_positions_l0_l1")],
                              [config.preferences.get_int("layout", "sash_positions_l1_l0"),
                               config.preferences.get_int("layout", "sash_positions_l1_l1")],
                              [config.preferences.get_int("layout", "sash_positions_l2_l0"),
                               config.preferences.get_int("layout", "sash_positions_l2_l1")]]
        except:
            return default_pos, default_size, 0
        if layout<0 or layout>2 or not self._check_geometry(x, y, width, height):
            return default_pos, default_size, 0
        self.layout_settings["height"] = height
        self.layout_settings["sash_positions"] = sash_positions
        self.layout_settings["widths"] = widths
        return (x,y), (widths[0],height), layout  # return widths[0] as 0 is the initial setting

    def switch_layout(self, new_layout, initial=False):
        if new_layout != self.layout_settings["layout"]:
            # set the splitters
            if not initial: self._store_layout()
            self.splitter2.Unsplit()
            self.splitter1.Unsplit()
            if new_layout==0:
                self.property_panel.Reparent(self.splitter2)
                self.palette.Reparent(self.splitter2)
                self.tree.Reparent(self.splitter1)
                self.splitter1.SplitVertically(self.splitter2, self.tree)
                self.splitter2.SplitHorizontally(self.palette, self.property_panel)
            elif new_layout==1:
                self.property_panel.Reparent(self.splitter1)
                self.palette.Reparent(self.splitter2)
                self.tree.Reparent(self.splitter2)
                self.splitter1.SplitHorizontally(self.splitter2, self.property_panel)
                self.splitter2.SplitVertically(self.palette, self.tree)
            elif new_layout==2:
                self.property_panel.Reparent(self.splitter1)
                self.palette.Reparent(self.splitter2)
                self.tree.Reparent(self.splitter2)
                self.splitter1.SplitHorizontally(self.splitter2, self.property_panel)
                self.splitter2.SplitHorizontally(self.palette, self.tree)
            if self.layout_settings["layout"] in (0,1) and new_layout==2:
                self.SetSize( (self.layout_settings["widths"][1], self.GetSize()[1]) )
            elif self.layout_settings["layout"]==2 and new_layout in (0,1):
                self.SetSize( (self.layout_settings["widths"][0], self.GetSize()[1]) )
            self.layout_settings["layout"] = new_layout

        # display in toolbar
        t = self._layout_tools[new_layout]
        if not t.IsToggled(): t.Toggle()
        self.toolbar.Realize()

        # set splitter sash positions
        if new_layout==0:
            self.splitter2.SetMinimumPaneSize(1)
            self.splitter2.SetSashGravity(0)
            self.splitter1.SetMinimumPaneSize(2)
            self.splitter1.SetSashGravity(0)
        elif new_layout==1:
            self.splitter2.SetMinimumPaneSize(1)
            self.splitter2.SetSashGravity(0)
            self.splitter1.SetMinimumPaneSize(2)
            self.splitter1.SetSashGravity(0.5)
        elif new_layout==2:
            self.splitter2.SetMinimumPaneSize(1)
            self.splitter2.SetSashGravity(0)
            self.splitter1.SetMinimumPaneSize(2)
            self.splitter1.SetSashGravity(0.5)
        positions = self.layout_settings["sash_positions"][new_layout]
        self.splitter1.SetSashPosition( positions[0] )
        self.splitter2.SetSashPosition( positions[1] )

    def _store_layout(self):
        # store position, size and splitter sash positions
        self.layout_settings["x"], self.layout_settings["y"] = self.GetPosition()

        layout = self.layout_settings["layout"]
        self.layout_settings["sash_positions"][layout] = [self.splitter1.GetSashPosition(),
                                                          self.splitter2.GetSashPosition()]
        width, height = self.GetSize()
        if layout in (0,1):
            self.layout_settings["widths"][0] = width
        else:
            self.layout_settings["widths"][1] = width
        self.layout_settings["height"] = height

    def _check_geometry(self, x,y,width,height):
        # check whether a significant part would be visible
        geometry = wx.Rect(x,y,width,height)

        for d in range(wx.Display.GetCount()):
            display = wx.Display(d)
            client_area = display.ClientArea
            if not client_area.width or not client_area.height:
                # the display info is broken on some installations
                continue
            intersection = client_area.Intersect(geometry)
            if intersection.width>150 and intersection.height>150 or geometry.width==-1 or geometry.height==-1:
                return True
        return False


class wxGlade(wx.App):
    """wxGlade application class
    
    @ivar _exception_orig: Reference to original implementation of logging.exception()"""

    def OnInit(self):
        sys.stdout = sys.__stdout__
        sys.stderr = sys.__stderr__

        # replace text based exception handler by a graphical exception dialog
        sys.excepthook = self.graphical_exception_handler

        # use graphical implementation to show caught exceptions
        self._exception_orig = logging.exception
        logging.exception = self.exception

        # needed for wx >= 2.3.4 to disable wxPyAssertionError exceptions
        if not config.debugging:
            self.SetAssertMode(0)

        common.init_preferences()

        self.locale = wx.Locale(wx.LANGUAGE_DEFAULT)  # avoid PyAssertionErrors
        compat.wx_ArtProviderPush(wxGladeArtProvider())

        frame = wxGladeFrame()
        self.SetTopWindow(frame)
        self.SetExitOnFrameDelete(True)

        self.Bind(wx.EVT_IDLE, self.OnIdle)

        return True

    def OnExit(self):
        "Restore original exception handler and logging.exception() on exit"
        sys.excepthook = sys.__excepthook__
        logging.exception = self._exception_orig
        return 0

    def OnIdle(self, event):
        "Idle tasks - currently show error messages only;  @see: L{show_msgdialog()}"
        self.show_msgdialog()
        event.Skip()

    def show_msgdialog(self):
        """\
        Check for log messages and show them

        @see: L{main.wxGlade.OnIdle()}
        @see: L{log.getBufferAsList()}
        @see: L{msgdialog.MessageDialog}
        """
        log_msg = log.getBufferAsString()
        if not log_msg:
            return

        # initialise message dialog
        msg_dialog = msgdialog.MessageDialog(None, -1, "")
        msg_dialog.msg_list.InsertColumn(0, "")

        # clear dialog and show new messages
        msg_dialog.msg_list.Freeze()
        msg_dialog.msg_list.DeleteAllItems()
        for line in log_msg.split('\n'):
            msg_dialog.msg_list.Append([line, ])
        msg_dialog.msg_list.SetColumnWidth(0, -1)
        msg_dialog.msg_list.Thaw()
        msg_dialog.ShowModal()
        msg_dialog.Destroy()

    def graphical_exception_handler(self, exc_type, exc_value, exc_tb):
        """\
        Show detailed information about uncaught exceptions in
        L{bugdialog.BugReport}.

        The shown exception will be logged to the log file in parallel.

        The exception information will be cleared after the bug dialog has
        closed.

        @param exc_type:  Type of the exception (normally a class object)
        @param exc_value: The "value" of the exception
        @param exc_tb:    Call stack of the exception

        @see: L{bugdialog.BugReport()}
        @see: L{bugdialog.Show()}
        """
        bugdialog.ShowEI(exc_type, exc_value, exc_tb)
        if compat.PYTHON2: sys.exc_clear()

    def exception(self, msg, *args, **kwargs):
        """\
        Graphical replacement of C{logging.exception()}.

        All exception details logged with C{logging.exception()} will be shown
        in L{bugdialog.BugReport}.

        The shown exception will be logged to the log file ding.

        The exception information will be cleared after the bug dialog has
        closed.

        @param msg: Short description of the exception
        @type msg:  str

        @see: L{bugdialog.BugReport}
        @see: L{bugdialog.ShowEI()}
        """
        if args:
            try:
                msg = msg % args
            except TypeError:
                log.exception_orig(_('Wrong format of a log message'))

        (exc_type, exc_value, exc_tb) = sys.exc_info()
        bugdialog.ShowEI(exc_type, exc_value, exc_tb, msg)
        if compat.PYTHON2: sys.exc_clear()



def main(filename=None):
    "if filename is not None, loads it"
    logging.info(_("Using wxPython %s"), config.wx_version)
    common.history = history.History()
    app = wxGlade()
    if filename is not None:
        win = app.GetTopWindow()
        if os.path.splitext(filename)[1].upper() == ".XRC":
            win.import_xrc(filename)
        else:
            win._open_app(filename, False)
        win.cur_dir = os.path.dirname(filename)
    #win = app.GetTopWindow()
    ##win.import_xrc(r"D:\Python\Sources35\wxglade\wxglade_dev\tests\casefiles\CalendarCtrl.xrc")
    #win.import_xrc(r"D:\Python\Sources35\wxglade\wxglade_dev\tests\casefiles\AllWidgets_30.xrc")

    app.MainLoop()<|MERGE_RESOLUTION|>--- conflicted
+++ resolved
@@ -283,12 +283,8 @@
         # load the available code generators
         all_widgets = common.init_codegen()
         if not config.use_gui: return
-<<<<<<< HEAD
-        self.all_togglebuttons = []
-=======
         self.all_togglebuttons = []  # used by reset_togglebuttons
 
->>>>>>> 0d786e4e
         # build the palette for all_widgets
         sizer = wx.FlexGridSizer(0, 2, 0, 0)
         maxlen = max([len(all_widgets[sect]) for sect in all_widgets])  # the maximum number of buttons in a section
@@ -379,11 +375,7 @@
         self.create_statusbar()  # create statusbar for display of messages
 
         self.Show()
-<<<<<<< HEAD
-        misc.set_focused_widget(common.app_tree.app)
-=======
         #misc.set_focused_widget(common.root)
->>>>>>> 0d786e4e
         self.Bind(wx.EVT_CLOSE, self.on_close)
 
         # disable autosave checks during unittests
