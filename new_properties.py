"""Classes to handle the various properties of the widgets (name, size, colour, etc.)

File has been created in 2016; parts are from the old version of widget_properties.py:
@copyright: 2002-2007 Alberto Griggio, 2012-2016 Carsten Grohmann

Interface to owner modified; see below for class PropertyOwner

@copyright: 2016-2018 Dietmar Schwertberger
@license: MIT (see LICENSE.txt) - THIS PROGRAM COMES WITH NO WARRANTY
"""

import common, config, compat, logging, misc
from collections import OrderedDict
import re, sys, os
import wx

class _DefaultArgument(object):
    pass
_DefaultArgument = _DefaultArgument()


# some building blocks for regular expressions:
_leading  = r"^\s*\(?\s*"          # whitespace, optionally including an opening "("
_int      = r"(0|(?:-?[1-9]\d*))"  # a number group matching any integer
_ge_m1    = r"((?:-1)|(?:\d+))"    # a number group matching integers >=-1
_g_0      = r"([1-9]\d*)"          # a number group matching integers >0
_ge_0     = r"(\d+)"               # a number group matching integers >=0
_comma    = r"\s*,\s*"             # a comma, optionally with surrounding whitespace
_trailing = r"\s*\)?\s*$"          # whitespace, optionally including a closing ")"

_float    = r"([+-]?\d*(?:\.\d*))"  # a number group matching a float


# track current property and allow flushing it before saving
current_property = None

def set_current_property(prop):
    'called e.g. when focus is set to a property'
    global current_property
    current_property = prop

def flush_current_property():
    'called before a file is saved or code is generated'
    if not current_property or not current_property.editing: return
    current_property.flush()


class Property(object):
    "Base class for property editors"
    deactivated = None # None: can not be deactivated; otherwise bool value
    auto_activated = False # if True, it can be deactivated, but not by the user
    readonly = False
    TOOLTIP = None
    LABEL = None # defaults to property name
    CONTROLNAMES = ["enabler"]  # for activation; also these attributes will be set to None when the editor is destroyed
    GROW = False # if this is True, no spacer is added after the control, so it may grow down to the lower edge
    HAS_DATA = True
    def __init__(self, value, default_value=_DefaultArgument, name=None):#, write_always=False):
        self._logger = logging.getLogger(self.__class__.__name__)
        self.value = value
        self.previous_value = None  # only set during call of self.owner.properties_modified
        # when the property is assigned to an instance property, these will be set:
        self.owner = None
        self.name = name
        self.attributename = None
        self.modified = False  # either by the user or from loaded file; WidgetStyleProperty.write uses it
        # this can be set to True by the owner, depending on another property value; value will still be written to XML
        self.blocked = False
        self.default_value = default_value
        self.controls = None
        self.editing = False
    def set_owner(self, owner, attributename=None):
        self.owner = owner
        self.attributename = attributename
        if self.name is None: self.name = attributename
    ####################################################################################################################
    # the interface from owner and application
    def get(self):
        "get the value, or the default value if deactivated; usually not used directly, as owner.property will call it"
        if not self.deactivated:
            return self.value
        return self.default_value
    get_value = get  # XXX remove again?

    def _set_converter(self, value):
        return value

    def set(self, value, activate=None, deactivate=None, notify=False):
        """set the value of the property (note that the property need not be active)
        updates display if editor is visible; doesn't notify owner or application!
        optionally, the property will be activated or deactivated"""
        self.value = self._set_converter(value)
        self.modified = True
        if activate is None and deactivate is None:
            self.update_display()
            if notify: self._notify()
            return

        if activate and self.deactivated:
            self.set_active(True)  # set active will call update_display
        elif deactivate and not self.deactivated:
            self.set_active(False)
        else:
            self.update_display()
        if notify: self._notify()

    def load(self, value, activate=None, deactivate=None, notify=False):
        # called from xml_parse ... add_property(self, name, val)
        # a derived class like TextProperty may implement a load method, e.g. to unescape strings
        # (this should actually handled by xml_parse itself, but this might have side effects)
        self.set(value, activate, deactivate, notify)

    def set_default(self, default_value):
        default_value = self._set_converter(default_value)
        if default_value==self.default_value: return
        self.default_value = default_value
        if self.is_active(): return
        self.value = default_value
        self.update_display()

    def is_active(self):
        "check whether property is not deactivated"
        return not self.deactivated

    def set_active(self, active=True):
        "activates or deactivates the property; updates display if editor is visible; doesn't notify owner or application!"
        #assert self.default_value is not _DefaultArgument
        if active and not self.deactivated: return
        if not active and self.deactivated: return
        self.deactivated = not active
        self.update_display()
        self.activate_controls()

    def set_blocked(self, block=True):
        if block and self.blocked: return
        if not block and not self.blocked: return
        self.blocked = block
        self.activate_controls()

    ####################################################################################################################
    # internal interface from the editor controls
    def on_value_edited(self, value, active=None):
        """called from self when the user has entered a new value or de-/activated the property
        controls need not to be set, but the owner needs to be notified and the application"""
        common.history.property_changing(self)
        if active is not None:
            self.deactivated = not active
        self.previous_value = self.value  # this does not work always, e.g. for GridProperty which may edit in place
        previous_modified = self.modified
        self.set(value)
        self._notify()
        common.history.property_changed(self)
        self.previous_value = None

    def _check_for_user_modification(self, new_value, force=False, activate=False):
        # force: set to True when e.g. called from self.toggle_activate
        if new_value == self.value:
            if activate and not self.deactivated: activate = False
            if not force and not activate:
                return False
        if not self.owner.check_property_modification(self.name, self.value, new_value):
            if self.editing:
                self.update_display()
            return False
        if activate or force:
            self.deactivated = not activate
        self.on_value_edited(new_value)
        if activate or force:
            self.activate_controls()
        return True

    def _notify(self):
        self.modified = True
        common.app_tree.app.saved = False
        self.owner.properties_changed([self.name])

    def toggle_active(self, active=None, refresh=True):
        "Toggle the activation state"
        # active is not given when refreshing target and enabler
        if active != self.deactivated: return
        for controlname in self.CONTROLNAMES:
            if controlname=="enabler": continue
            control = getattr(self, controlname, None)
            if control is None: continue
            control.Enable(active)
        self.on_value_edited(self.value, active)
        self.activate_controls()

    ####################################################################################################################
    # XML file
    def get_string_value(self):
        if self.value is True:  return '1'
        if self.value is False: return '0'
        return str(self.value)

    def write(self, output, tabs=0):
        """Writes the xml code for this property onto the given file or file-like object.
        Argument tabs (int) is the indentation level.
        This is the default implementation."""
        if not self.is_active():
            return
        if self.default_value is wx.NullColour:  # workaround for wxPython Phoenix bug 404
            if self.value is self.default_value:
                return
        elif self.default_value is not _DefaultArgument and self.value==self.default_value:
            #if self.default_value is not _DefaultArgument and self.value==self.default_value:
            # value is the default value -> not to be written
            return
        if self.value is None or isinstance(self.value, compat.basestring) and not self.value:
            # value is empty string
            return

        # get the value as string
        string_getter = getattr(self.owner, "get_%s_string"%self.attributename, None)
        if string_getter:
            value = string_getter()
            if not value: return
        else:
            value = self.get_string_value()
        # write the value
        output.extend( common.format_xml_tag(self.name, value, tabs) )

    ####################################################################################################################
    # editor (controls are added to common.property_panel)
    def create_editor(self, panel, sizer):
        # when done, call self.update_display(start_editing=True)
        return None  # default implementation: no editor (hidden property, not user editable)

    def destroy_editor(self):
        # delete e.g. references to controls
        for att in self.CONTROLNAMES:
            setattr(self, att, None)
        self.editing = False

    def update_display(self, start_editing=False):
        # when the value has changed
        # if start_editing: self.editing = True
        # if not self.editing: return
        pass

    def activate_controls(self):
        "enable/disable controls; if the property can be enabled/disabled, also set the checkbox"
        if not self.editing: return
        if self.blocked:
            active = False
        else:
            active = not self.deactivated

        for controlname in self.CONTROLNAMES:
            if controlname=="enabler": continue
            control = getattr(self, controlname, None)
            if control is None: continue
            if isinstance(control, (tuple,list)):
                for c in control:
                    if c is not None: c.Enable(active)
            else:
                control.Enable(active)

        if "enabler" in self.CONTROLNAMES and self.enabler is not None:
            self.enabler.Enable(not self.blocked)
            self.enabler.SetValue(not self.deactivated)
    def has_control(self, control):
        "check whether control belongs to this property (e.g. for dropping onto property"
        for controlname in self.CONTROLNAMES:
            c = getattr(self, controlname, None)
            if c is None: continue
            if c is control: return True
        # if hasattr(self, "label") and c is self.label: return True# this doesn't work f. wx.lib.stattext.GenStaticText
        return False

    # editor helpers
    def _get_label(self, label, panel):
        width, height = panel.GetTextExtent(label)
        width = max(width, config.label_width)
        return wx.lib.stattext.GenStaticText( panel, -1, label, size=(width,height) )

    def on_focus(self, event=None):
        global current_property
        current_property = self
        if event is not None:
            event.Skip()

    def flush(self):
        pass

    ####################################################################################################################
    # helpers
    def _mangle(self, label):
        "Returns a mangled version of label, suitable for displaying the name of a property"
        return misc.wxstr(misc.capitalize(label).replace('_', ' '))
    def _find_label(self):
        "check self.LABEL; then go through base classes and check the _PROPERTY_LABELS dictionaries"
        if self.LABEL: return self.LABEL
        import inspect

        classes = inspect.getmro(self.owner.__class__)
        for cls in classes:
            if not hasattr(cls, "_PROPERTY_LABELS"): continue
            if self.name in cls._PROPERTY_LABELS:
                return cls._PROPERTY_LABELS[self.name]
        return self._mangle(self.name)
    def _find_tooltip(self):
        "go through base classes and check the _PROPERTY_HELP dictionaries"
        if self.TOOLTIP: return self.TOOLTIP
        import inspect

        classes = inspect.getmro(self.owner.__class__)
        for cls in classes:
            if not hasattr(cls, "_PROPERTY_HELP"): continue
            if self.name in cls._PROPERTY_HELP:
                return cls._PROPERTY_HELP[self.name]
        return None
    def _set_tooltip(self, *controls):
        tooltip = self._find_tooltip()
        if not tooltip: return
        for c in controls:
            if not c or c.GetToolTip(): continue
            compat.SetToolTip(c, tooltip)


# these classes are not really used, as they don't have an editor:
class PropertyA(Property):
    # can be activated/deactivated; active by default
    deactivated = False

class PropertyD(Property):
    # can be activated/deactivated; deactivated by default
    deactivated = True

class PropertyRO(Property):
    # can be activated/deactivated; deactivated by default
    readonly = True


class SpinProperty(Property):
    # int
    CONTROLNAMES = ["enabler", "spin"]
    def __init__(self, value, val_range=(0,1000), immediate=False, default_value=_DefaultArgument, name=None):
        # val_range: (min_value,max_value)
        if isinstance(val_range, (int,float)):    # we allow val_range to be supplied as integer
            if val_range<0 and value>=0:  # typically val_range is len(choices)-1  for empty choices
                value = val_range
                val_range = (val_range,val_range)
            elif val_range>=0:
                val_range = (0,val_range)
            else:
                val_range = (val_range,0)
        self.val_range = val_range
        self.immediate = immediate
        Property.__init__(self, value, default_value, name)

    def _set_converter(self, value):
        return int(value)

    def create_spin_ctrl(self, panel):
        style = wx.TE_PROCESS_ENTER | wx.SP_ARROW_KEYS
        spin = wx.SpinCtrl( panel, -1, style=style, min=self.val_range[0], max=self.val_range[1] )
        val = self.value
        if not val: spin.SetValue(1)  # needed for GTK to display a '0'
        spin.SetValue(val)
        return spin

    def create_editor(self, panel, sizer):
        if self.val_range is None:
            self.val_range = (0, 1000)

        hsizer = wx.BoxSizer(wx.HORIZONTAL)
        # label
        label = self.label_ctrl = self._get_label(self._find_label(), panel)
        #hsizer.Add(label, 2, wx.ALL | wx.ALIGN_CENTER, 3)
        hsizer.Add(label, 0, wx.ALL | wx.ALIGN_CENTER, 3)
        # checkbox, if applicable
        self.enabler = None
        if self.deactivated is not None:
            self.enabler = wx.CheckBox(panel, -1, '')#, size=(1,-1))
            self.enabler.SetValue(not self.deactivated)
            self.enabler.Bind( wx.EVT_CHECKBOX, lambda event: self.toggle_active(event.IsChecked()) )
            hsizer.Add(self.enabler, 0, wx.ALIGN_CENTER_VERTICAL|wx.LEFT, 3)
        #else:
            #hsizer.AddSpacer(20)
        # the spin control
        #if self.val_range[1] is None:
            #self.spin = wx.SpinCtrl( panel, -1, min=self.val_range[0] )
        #else:
<<<<<<< HEAD
        self.spin = self.create_spin_ctrl(panel)
=======
        self._create_spin_ctrl(panel)
>>>>>>> 5df447dc

        if self.deactivated is not None:
            self.spin.Enable(not self.deactivated)
        elif self.blocked or self.readonly:
            self.spin.Enable(False)

        # layout of the controls / sizers
        hsizer.Add(self.spin, 5, wx.ALL | wx.ALIGN_CENTER, 3)
        sizer.Add(hsizer, 0, wx.EXPAND)

        self._set_tooltip(label, self.spin, self.enabler)

        self.spin.Bind(wx.EVT_KILL_FOCUS, self.on_kill_focus) # by default, the value is only set when the focus is lost
        self.spin.Bind(wx.EVT_SET_FOCUS, self.on_focus)
        if wx.Platform == '__WXMAC__' or self.immediate:
            self.spin.Bind(wx.EVT_SPINCTRL, self.on_spin)
            self.spin.Bind(wx.EVT_TEXT_ENTER, self.on_spin)   # we want the enter key (see style above)
        self.editing = True

    def _create_spin_ctrl(self, panel):
        style = wx.TE_PROCESS_ENTER | wx.SP_ARROW_KEYS
        self.spin = wx.SpinCtrl( panel, -1, style=style, min=self.val_range[0], max=self.val_range[1] )
        val = self.value
        if not val: self.spin.SetValue(1)  # needed for GTK to display a '0'
        self.spin.SetValue(val)

    def on_kill_focus(self, event=None):
        if event is not None: event.Skip()
        self.flush()

    def flush(self):
        if self.spin is None: return
        if self.spin.IsBeingDeleted(): return
        if not compat.wxWindow_IsEnabled(self.spin): return  # XXX delete this?
        self._check_for_user_modification(self.spin.GetValue())

    def update_display(self, start_editing=False):
        if start_editing: self.editing = True
        if not self.editing: return
        self.spin.SetValue(self.value)

    def on_spin(self, event):
        event.Skip()
        set_current_property(self)
        if self.spin:
            self._check_for_user_modification(self.spin.GetValue())

    def set_range(self, min_v, max_v):
        new_range = (min_v, max_v)
        if new_range==self.val_range: return
        self.val_range = new_range
        try:
            self.spin.SetRange(min_v, max_v)
        except AttributeError:
            pass

    #def write(self, outfile, tabs=0):
        #if self.is_active():
            #Property.write(self, outfile, tabs)

class SpinPropertyA(SpinProperty):
    deactivated = False
class SpinPropertyD(SpinProperty):
    deactivated = True


<<<<<<< HEAD
class SpinDoublePropertyA(SpinProperty):
    deactivated = False
    def __init__(self, value, val_range=(0.0,1000.0), immediate=False, default_value=_DefaultArgument, name=None):
        SpinProperty.__init__(self, value, val_range=val_range, immediate=immediate, default_value=default_value, name=name)

    def create_spin_ctrl(self, panel):
        style = wx.TE_PROCESS_ENTER | wx.SP_ARROW_KEYS
        spin = wx.SpinCtrlDouble( panel, -1, style=style, min=self.val_range[0], max=self.val_range[1] )
        val = self.value
        if not val: spin.SetValue(1.0)  # needed for GTK to display a '0'
        spin.SetValue(val)
        return spin

    def _set_converter(self, value):
        return float(value)

    def on_spin(self, event):
        event.Skip()
        set_current_property(self)
        if self.spin:
            self._check_for_user_modification(event.GetString())
=======
class SpinDoubleProperty(SpinProperty):
    # float
    def _set_converter(self, value):
        return float(value)

    def _create_spin_ctrl(self, panel):
        style = wx.TE_PROCESS_ENTER | wx.SP_ARROW_KEYS
        self.spin = wx.SpinCtrlDouble( panel, -1, style=style, min=self.val_range[0], max=self.val_range[1] )
        self.spin.SetValue(self.value)
        range_ = abs(self.val_range[1]-self.val_range[0])
        if range_<=1.0:
            self.spin.SetIncrement(0.1)
        else:
            self.spin.SetIncrement(1.0)

    def set_range(self, min_v, max_v):
        new_range = (min_v, max_v)
        if new_range==self.val_range: return
        self.val_range = new_range
        try:
            self.spin.SetRange(min_v, max_v)
        except AttributeError:
            pass

class SpinDoublePropertyA(SpinDoubleProperty):
    deactivated = False
class SpinDoublePropertyD(SpinDoubleProperty):
    deactivated = True


>>>>>>> 5df447dc


def _is_gridbag(sizer):
    return sizer and sizer._IS_GRIDBAG


class LayoutProportionProperty(SpinProperty):
    def __init__(self, value):
        SpinProperty.__init__(self, value, name="option", immediate=True)

    def write(self, outfile, tabs=0):
        if not _is_gridbag(self.owner.sizer):
            Property.write(self, outfile, tabs)

    def create_editor(self, panel, sizer):
        if _is_gridbag(self.owner.sizer): return
        SpinProperty.create_editor(self, panel, sizer)


class LayoutPosProperty(SpinProperty):
    readonly = True
    TOOLTIP = "Position of item within sizer; 1-based"

    def __init__(self, value):
        SpinProperty.__init__(self, value, val_range=(1,1000), immediate=False, default_value=_DefaultArgument, name="pos")

    #def create_editor(self, panel, sizer):
        #SpinProperty.create_editor(self, panel, sizer)

    def write(self, *args, **kwds):
        # maybe, for GridBagSizers row/col should be written
        pass


class LayoutSpanProperty(Property):
    TOOLTIP = "cell spanning for GridBagSizer items: rows, columns"
    # (int,int)
    CONTROLNAMES = ["rowspin","colspin"]
    def __init__(self, value):
        self.immediate = True
        Property.__init__(self, value, default_value=(1,1), name="span")

    validation_re = re.compile(_leading + _ge_0 + _comma + _ge_0 + _trailing )  # match a pair of integers >=0
    normalization = "%s, %s%s" # for normalization % valiation_re.match(...).groups()

    def _convert_from_text(self, value):
        match = self.validation_re.match(value)
        #if not match: return self.value
        if not match: return None
        groups = match.groups()
        return (int(groups[0]),int(groups[1]))
    
    def _set_converter(self, value):
        if isinstance(value, compat.basestring):
            return self._convert_from_text(value)
        return value
    def get_string_value(self):
        return "%d, %d"%self.value

    def create_editor(self, panel, sizer):
        if not _is_gridbag(self.owner.sizer): return
        max_rows, max_cols = self.owner.sizer.check_span_range(self.owner.pos, *self.value)

        hsizer = wx.BoxSizer(wx.HORIZONTAL)
        # label
        self.label_ctrl = label = self._get_label(self._find_label(), panel)
        #hsizer.Add(label, 2, wx.ALL | wx.ALIGN_CENTER, 3)
        hsizer.Add(label, 0, wx.ALL | wx.ALIGN_CENTER, 3)
        # checkbox, if applicable
        self.enabler = None

        style = wx.TE_PROCESS_ENTER | wx.SP_ARROW_KEYS
        self.rowspin = wx.SpinCtrl( panel, -1, style=style, min=1, max=max_rows )
        self.colspin = wx.SpinCtrl( panel, -1, style=style, min=1, max=max_cols )
        val = self.value
        self.rowspin.SetValue(val and val[0] or 1)
        self.colspin.SetValue(val and val[1] or 1)
        self.rowspin.Enable(max_rows!=1)
        self.colspin.Enable(max_cols!=1)

        # layout of the controls / sizers
        hsizer.Add(self.rowspin, 5, wx.ALL | wx.ALIGN_CENTER, 3)
        hsizer.Add(self.colspin, 5, wx.ALL | wx.ALIGN_CENTER, 3)
        sizer.Add(hsizer, 0, wx.EXPAND)

        self._set_tooltip(label, self.rowspin, self.colspin)

        self.rowspin.Bind(wx.EVT_KILL_FOCUS, self.on_kill_focus) # by default, the value is only set when the focus is lost
        self.colspin.Bind(wx.EVT_KILL_FOCUS, self.on_kill_focus)
        self.rowspin.Bind(wx.EVT_SET_FOCUS, self.on_focus)
        self.colspin.Bind(wx.EVT_SET_FOCUS, self.on_focus)
        if self.immediate:
            self.rowspin.Bind(wx.EVT_SPINCTRL, self.on_spin)
            self.rowspin.Bind(wx.EVT_TEXT_ENTER, self.on_spin)   # we want the enter key (see style above)
            self.colspin.Bind(wx.EVT_SPINCTRL, self.on_spin)
            self.colspin.Bind(wx.EVT_TEXT_ENTER, self.on_spin)
        self.editing = True

    def on_kill_focus(self, event=None):
        if event is not None: event.Skip()
        self.flush()

    def flush(self):
        if self.rowspin is None or self.colspin is None: return
        if self.rowspin.IsBeingDeleted() or self.colspin.IsBeingDeleted(): return
        self._check_for_user_modification( (self.rowspin.GetValue(),self.colspin.GetValue() ) )

    def update_display(self, start_editing=False):
        if start_editing: self.editing = True
        if not self.editing: return
        self.rowspin.SetValue(self.value[0])
        self.colspin.SetValue(self.value[1])

    def on_spin(self, event):
        event.Skip()
        set_current_property(self)
        if self.rowspin and self.colspin:
            self._check_for_user_modification( (self.rowspin.GetValue(),self.colspin.GetValue() ) )
            # update ranges
            max_rows, max_cols = self.owner.sizer.check_span_range(self.owner.pos, *self.value)
            self.rowspin.SetRange(1,max_rows)
            self.colspin.SetRange(1,max_cols)
            self.rowspin.Enable(max_rows!=1)
            self.colspin.Enable(max_cols!=1)

    def write(self, outfile, tabs=0):
        if _is_gridbag(self.owner.sizer):
            Property.write(self, outfile, tabs)


class CheckBoxProperty(Property):
    # bool
    CONTROLNAMES = ["checkbox"]

    def _set_converter(self, value):
        if isinstance(value, compat.basestring):
            return int(value) # keep 0/1 instead of False/True for writing to XML file
        return value

    def _display_value(self):
        self.checkbox.SetValue( bool(self.value) )

    def create_editor(self, panel, sizer):
        self.checkbox = wx.CheckBox(panel, -1, '')
        self._display_value()
        self.label_ctrl = label = self._get_label(self._find_label(), panel)
        hsizer = wx.BoxSizer(wx.HORIZONTAL)
        #hsizer.Add(label, 2, wx.ALIGN_CENTER_VERTICAL | wx.ALL, 3)
        hsizer.Add(label, 0, wx.ALIGN_CENTER_VERTICAL | wx.ALL, 3)
        #hsizer.SetItemMinSize(0, config.label_initial_width, -1)
        #hsizer.AddSpacer(20)
        hsizer.Add(self.checkbox, 0, wx.ALIGN_LEFT | wx.ALL, 3)
        hsizer.AddStretchSpacer(5)
        sizer.Add(hsizer, 0, wx.EXPAND)
        self._set_tooltip(label, self.checkbox)
        self.checkbox.Bind(wx.EVT_CHECKBOX, self.on_change_val)
        self.editing = True

    def update_display(self, start_editing=False):
        if start_editing: self.editing = True
        if not self.editing: return
        self._display_value()

    def on_change_val(self, event):
        new_value = event.IsChecked()
        self.on_focus()
        self._check_for_user_modification(new_value)


class InvCheckBoxProperty(CheckBoxProperty):
    # display is inverted; used for application.overwrite
    def _display_value(self):
        self.checkbox.SetValue( not bool(self.value) )

    def on_change_val(self, event):
        new_value = not event.IsChecked()
        self.on_focus()
        self._check_for_user_modification(new_value)


class RadioProperty(Property):
    # choice
    CONTROLNAMES = ["options"]

    def __init__(self, value, values, labels=None, columns=1, aliases=None, tooltips=None, default_value=_DefaultArgument,
                 name=None):
        self.values = values    # e.g. a list of ints
        self.aliases = aliases  # e.g. a list of strings, corresponding to values; these can be set and will be written
        self.labels = labels or aliases or values
        self.tooltips = tooltips
        self.columns = columns
        Property.__init__(self, value, default_value, name)

    def _set_converter(self, value):
        if not value in self.values:
            value = self.values[self.aliases.index(value)]
        return value

    def get_string_value(self):
        if self.aliases and not self.value in self.aliases:
            return self.aliases[self.values.index(self.value)]
        return Property.get_string_value(self)

    def create_editor(self, panel, sizer):
        label = self._find_label()
        style = wx.RA_SPECIFY_COLS | wx.NO_BORDER | wx.CLIP_CHILDREN
        self.options = wx.RadioBox(panel, -1, label, choices=self.labels, majorDimension=self.columns, style=style)
        sizer.Add(self.options, 0, wx.EXPAND)

        if self.tooltips:
            for i,tooltip in enumerate(self.tooltips):
                if tooltip:
                    self.options.SetItemToolTip(i, tooltip)
        else:
            self._set_tooltip(self.options)

        self.update_display(True)
        self.options.Bind(wx.EVT_RADIOBOX, self.on_radio)

    def update_display(self, start_editing=False):
        if start_editing: self.editing = True
        if not self.editing: return
        self.options.SetSelection( self.values.index(self.value) )

    def on_radio(self, event):
        event.Skip()
        self.on_focus()
        new_value = self.values[event.GetInt()]
        self._check_for_user_modification(new_value)

    def enable_item(self, index, enable=True):
        if not self.editing: return
        self.options.EnableItem(index, enable)


class IntRadioProperty(RadioProperty):
    #def set(self, value, activate=False, deactivate=False):
    #    RadioProperty.set(self, int(value), activate, deactivate)
    def _set_converter(self, value):
        return int(value)


class _CheckListProperty(Property):
    # common base class for Flags and WidgetStyleFlags; keeps self.value_set as a set of strings
    CONTROLNAMES = ["enabler", "_choices"]
    EXCLUDES = None

    def __init__(self, value, default_value=_DefaultArgument, name=None, names=None, values=None):
        self._names = names
        self._values = values  # these will sometimes only be calculated on demand, especially for WidgetStyle
        self.value_set = self._decode_value(value)
        self.enabler = self._choices = None
        Property.__init__(self, None, default_value, name) # with value=None, as this is to be calculated on demand only

    def _ensure_values(self):
        if self._names is None or self._values is None: raise ValueError("implementation error")

    def _decode_value(self, value):
        if not value:
            return set()
        if isinstance(value, compat.basestring):
            new_value = set( value.split("|") )
        elif isinstance(value, int):
            new_value = set()
            if value:
                # decode into set
                self._ensure_values()
                for name, flag_value in zip(self._names, self._values):
                    if flag_value is not None and value & flag_value == flag_value:
                        new_value.add(name)
        elif isinstance(value, (set,tuple,list)):
            new_value = set(value)  # avoid side effects
        return new_value

    def get(self):
        "get the value, or the default value if deactivated; usually not used directly, as owner.property will call it"
        if self.value is None and not self.deactivated and not self.blocked:
            # calculate the numeric value on demand
            if self.value_set: self._ensure_values()
            self.value = 0
            for i, name in enumerate(self._names):
                if name in self.value_set:
                    value = self._values[i]
                    if value is not None: self.value |= value
        return Property.get(self)

    def set(self, value, activate=False, deactivate=False, notify=False):
        new_value_set = self._decode_value(value)

        if new_value_set!=self.value_set:
            self.value_set = new_value_set
        Property.set(self, None, activate, deactivate, notify)  # with None, as this is to be calculated on demand only

    def add(self, value, activate=False, deactivate=False, notify=True):
        if value in self.value_set: return
        self.value_set.add(value)
        Property.set(self, None, activate, deactivate, notify)  # with value=None, as this is to be calculated on demand only

    def remove(self, value, activate=False, deactivate=False, notify=True):
        if not value in self.value_set: return
        self.value_set.remove(value)
        Property.set(self, None, activate, deactivate, notify)  # with value=None, as this is to be calculated on demand only

    def get_list_value(self):
        """Convert the current style in a list of boolean values."""
        combined_values = set()
        for name in self.value_set:
            combined_values.add(name)
            combined_values.update( self.style_defs[name].get("combination",[]) )
        ret = [(name in combined_values) for name in self._names]
        return ret

    def get_string_value(self):
        "Return the selected styles joined with '|', for writing to XML file"
        if not self.value_set: return ""
        # handle combinations: remove the individual components
        value_set = set(self.value_set)
        #for name in self._names:
            #combination = self.style_defs[name].get("combination",[])
            #if combination and name in value_set or value_set.intersection(combination)==combination:
                #value_set.add(name)
                #value_set -= combination

        ret = []
        for name in self._names:
            if name in value_set:
                ret.append(name)
        return '|'.join(ret)

    def write(self, output, tabs=0):
        value = self.get_string_value()
        if value:
            output.extend( common.format_xml_tag(self.name, value, tabs) )

    def create_editor(self, panel, sizer):
        self._choices = []
        tooltips = self._create_tooltip_text()
        for box_label in self.styles.keys():
            static_box = wx.StaticBox(panel, -1, box_label, style=wx.FULL_REPAINT_ON_RESIZE)
            box_sizer = wx.StaticBoxSizer(static_box, wx.VERTICAL)
            for style in self.styles[box_label]:
                checkbox = wx.CheckBox(panel, -1, style)

                if style in tooltips: compat.SetToolTip(checkbox, tooltips[style])
                self._choices.append(checkbox)
                box_sizer.Add(checkbox)

            sizer.Add(box_sizer, 0, wx.ALL | wx.EXPAND, 5)

        self.update_display(True)
        for checkbox in self._choices:
            if checkbox is None: continue  # derived classes may not use all options, e.g. obsolete ones
            checkbox.Bind(wx.EVT_CHECKBOX, self.on_checkbox)

    def on_checkbox(self, event):
        index = self._choices.index( event.GetEventObject() )
        value = self._names[index]
        checked = event.IsChecked()
        event.Skip()
        self.on_focus()
        self._change_value(value, checked)

    def _change_value(self, value, checked):
        "user has clicked checkbox or History is setting"
        if checked:
            if value in self.value_set: return
            self.value_set.add(value)
            if self.EXCLUDES:
                excludes = self.EXCLUDES.get(value, [])
            else:
                excludes = self.style_defs[value].get("exclude",[])
            self.value_set.difference_update( excludes )
        else:
            if value in self.value_set:
                self.value_set.remove(value)
                self.value_set.difference_update( self.style_defs[value].get("combination",[]) )
            else:
                # check if it was set due to a combination
                for name in self._names:
                    combination = self.style_defs[name].get("combination",[])
                    if value in combination and name in self.value_set:
                        self.value_set.remove(name)
                        self.value_set.update(c for c in combination if c!=value)

        # check for combinations: if all flags of a combination are in value_set, we need only the combination
        for name in self._names:
            combination = self.style_defs[name].get("combination",[])
            if combination and self.value_set.issuperset(combination):
                self.value_set.difference_update( combination )
                self.value_set.add(name)

        self.value = None  # to be calculated on demand
        self._notify()
        common.history.set_property_changed(self, value, checked)
        self.update_display()

    def update_display(self, start_editing=False):
        # when the value has changed
        if start_editing: self.editing = True
        if not self.editing: return
        checked = self.get_list_value()
        for i,checkbox in enumerate(self._choices):
            if checkbox is None: continue
            name = self._names[i]
            if checked[i] and not checkbox.GetValue():
                checkbox.SetValue(True)
            elif not checked[i] and checkbox.GetValue():
                checkbox.SetValue(False)
            # display included flags in grey and excluded flags red
            if self.EXCLUDES:
                excludes = self.EXCLUDES.get(name, [])
            else:
                excludes = self.style_defs[name].get("exclude",[])
            default_color = wx.BLACK if not "rename_to" in self.style_defs[name] else wx.Colour(130,130,130)
            if checked[i] and not name in self.value_set:
                checkbox.SetForegroundColour(wx.Colour(120,120,100))  # grey
            elif self.value_set.intersection( excludes ):
                checkbox.SetForegroundColour(wx.RED)
            else:
                supported_by = self.style_defs.get(name, {}).get("supported_by", None)
                if supported_by:
                    checkbox.SetForegroundColour(wx.BLUE)
                else:
                    checkbox.SetForegroundColour(default_color)
            checkbox.Refresh()

    ####################################################################################################################
    # helpers for CheckBox tooltips
    def _tooltip_format_flags(self, details):
        "Create a tooltip text for generic style flags (aka attributes)."
        ret = []
        for attr_name, msg in [ ('default_style', _('This style is the default\n')),
                                ('obsolete',      _('This style is obsolete and should not be used.\nDetails: %s\n')),
                                ('rename_to',     _('This style will be renamed to %s.\n')),
                                ('synonym',       _('This style name is a synonym for %s.\n')) ]:
            if attr_name not in details: continue

            if '%s' in msg:
                ret.append( msg % details[attr_name] )
            else:
                ret.append( msg )

        return ret

    @staticmethod
    def _join_with_and(texts):
        # helper: join multiple texts with commas and 'and'
        if len(texts) == 1: return texts[0]
        first = texts[:-1]
        last = texts[-1]
        return _('%s and %s') % (', '.join(first), last)

    def _tooltip_format_generic(self, details):
        """Create a tooltip text for generic style attributes."""
        ret = []
        for attr_name, msg in [ ('include',     _('This style includes: %s\n')),
                                ('combination', _('This style is a combination of: %s\n')),
                                ('exclude',     _('This style excludes: %s\n')),
                                ('require',     _('This styles requires: %s\n')) ]:
            if attr_name not in details: continue
            style_text = self._join_with_and( sorted(details[attr_name]) )
            ret.append( msg % style_text )

        return ret

    def _tooltip_format_supported_by(self, details):
        "Create a tooltip text for the 'supported_by' style attribute."
        if 'supported_by' not in details: return []

        style_text = self._join_with_and( sorted(details['supported_by']) )
        return [_('This style is only supported on %s\n') % style_text]

    def _create_tooltip_text(self):
        "Create the texts for all tooltips based on widgets style configuration."
        tooltips = {}

        for style_name in self.style_defs:
            text = []
            details = self.style_defs.get(style_name, {})

            if 'desc' in details: text += [details['desc'],""]  # add a newline
            text += self._tooltip_format_generic(details)
            text += self._tooltip_format_supported_by(details)
            text += self._tooltip_format_flags(details)

            if style_name in self._names:
                # add a string with decimal, hexadecimal and binary values
                flag_value = self._values[self._names.index(style_name)]
                if flag_value is not None:
                    text.append( "%d 0x%x %s"%(flag_value, flag_value, bin(flag_value)) )

            tooltips[style_name] = "\n".join( text )

        return tooltips



class ManagedFlags(_CheckListProperty):
    # for ManagedBase.flags; e.g. wxEXPAND, wxALIGN_RIGHT,...,wxALL,
    # XXX handle combinations and exclusions
    # XXX support wxRESERVE_SPACE_EVEN_IF_HIDDEN for 3.x

    FLAG_DESCRIPTION = OrderedDict()
    FLAG_DESCRIPTION['Border'   ] = ['wxALL', 'wxLEFT', 'wxRIGHT', 'wxTOP', 'wxBOTTOM']
    FLAG_DESCRIPTION['Alignment'] = ['wxEXPAND', 'wxALIGN_RIGHT', 'wxALIGN_BOTTOM', 'wxALIGN_CENTER',
                                     'wxALIGN_CENTER_HORIZONTAL', 'wxALIGN_CENTER_VERTICAL',
                                     'wxSHAPED', 'wxFIXED_MINSIZE']
    REMOVE = set( ['wxADJUST_MINSIZE',] )
    RENAMES =  {'wxALIGN_CENTRE':'wxALIGN_CENTER',
                'wxALIGN_CENTRE_VERTICAL':'wxALIGN_CENTER_VERTICAL'}

    COMBINATIONS = { "wxALL":set( 'wxLEFT|wxRIGHT|wxTOP|wxBOTTOM'.split("|") ),
                     "wxALIGN_CENTER":set( 'wxALIGN_CENTER_HORIZONTAL|wxALIGN_CENTER_VERTICAL'.split("|") ) }
    EXCLUDES = {'wxALIGN_RIGHT':            set(['wxALIGN_CENTER","wxALIGN_CENTER_HORIZONTAL']),
                'wxALIGN_BOTTOM':           set(['wxALIGN_CENTER","wxALIGN_CENTER_VERTICAL']),
                'wxALIGN_CENTER_HORIZONTAL':set(["wxALIGN_RIGHT"]),
                'wxALIGN_CENTER_VERTICAL':  set(["wxALIGN_BOTTOM"]),
                'wxALIGN_CENTER':           set(["wxALIGN_BOTTOM","wxALIGN_RIGHT"]) }

    FLAG_NAMES  = sum( FLAG_DESCRIPTION.values(), [] )
    FLAG_VALUES = [getattr(wx, name[2:]) for name in FLAG_NAMES]

    def __init__(self, value, default_value=_DefaultArgument, name=None):
        self.styles = self.FLAG_DESCRIPTION
        _CheckListProperty.__init__(self, value, default_value, name, self.FLAG_NAMES, self.FLAG_VALUES)
        self.style_defs = config.widget_config['generic_styles']

    def _decode_value(self, value):
        # handle obsolete and renamed flags
        new_value = _CheckListProperty._decode_value(self, value)
        if new_value:
            for name in self.REMOVE:
                if name in new_value: new_value.remove(name)
        if new_value:
            for name, new_name in self.RENAMES.items():
                if name in new_value:
                    new_value.remove(name)
                    new_value.add(new_name)
        return new_value

    def get_string_value(self):
        "Return the selected styles joined with '|', for writing to XML file"
        if not self.value_set: return ""
        # handle combinations
        ret_set = set(self.value_set)
        #for name, combination in self.combinations.items():
            #if ret_set.intersection(combination) == combination:
                #ret_set.add(name)
                #ret_set -= combination
        ret = []
        for name in self._names:
            if name in ret_set:
                ret.append(name)
        return '|'.join(ret)


class WidgetStyleProperty(_CheckListProperty):
    # for widget style flags; XXX handle combinations and exclusions
    def __init__(self):
        # the value will be set later in set_owner()
        _CheckListProperty.__init__(self, value=0)

    def set_owner(self, owner, attname):
        "style information is taken from self.owner.widget_writer"
        _CheckListProperty.set_owner(self, owner, attname)
        widget_writer = owner.widget_writer
        self.style_defs = widget_writer.style_defs
        self.styles = OrderedDict()
        self.styles["Style"] = widget_writer.style_list
        self._names = sum( self.styles.values(), [] )
        self._values = None
        self.set(widget_writer.default_style)
        self.default_value = set(self.value_set)
        self.set("")
        self.modified = False

    def set_to_default(self):
        # for use after interactively creating an instance
        if self.value_set==self.default_value: return
        self.set(self.default_value)

    def _decode_value(self, value):
        "handle obsolete and renamed properties"
        # handle invalid combinations
        if isinstance(value, compat.basestring) and value:
            if value=="0": return set()
            splitted = value.split("|")
            value = set(splitted)
            for v in splitted:
                style_def = self.style_defs[v]
                if "exclude" in style_def:
                    value.difference_update(style_def["exclude"])
                value.add(v)
        else:
            value = _CheckListProperty._decode_value(self, value)
        for v in list(value):
            style_def = self.style_defs[v]
            if "obsolete" in style_def:
                value.remove(v)
            elif "rename_to" in style_def:
                value.remove(v)
                value.add(style_def["rename_to"])
        return value

    def _ensure_values(self):
        self._values = []  # the associated flag values
        widget_writer = self.owner.widget_writer

        for name in self._names:
            wx_name = widget_writer.cn_f(name)
            if not wx_name:  # cn_f() returns an empty string if the given styles are not supported
                self._values.append(None)
                continue
            try:
                self._values.append( self.owner.wxname2attr(wx_name) )
            except:
                self._values.append(None)
                continue

    def create_editor(self, panel, sizer):
        self._choices = [] # the checkboxes
        self._ensure_values()

        widget_writer = self.owner.widget_writer

        tooltips = self._create_tooltip_text()

        static_box = wx.StaticBox(panel, -1, _("Style"), style=wx.FULL_REPAINT_ON_RESIZE)
        box_sizer = wx.StaticBoxSizer(static_box, wx.VERTICAL)
        for name, flag_value in zip(self._names, self._values):
            if name in widget_writer.style_defs:
                style_def = widget_writer.style_defs[name]
            else:
                # a generic style; no description in the class config
                style_def = config.widget_config["generic_styles"][name]
            if "obsolete" in style_def or "rename_to" in style_def:
                self._choices.append(None)
                continue
            checkbox = wx.CheckBox(panel, -1, name)

            if name in tooltips:
                compat.SetToolTip( checkbox, tooltips[name] )

            self._choices.append(checkbox)
            box_sizer.Add(checkbox)

        sizer.Add(box_sizer, 0, wx.ALL | wx.EXPAND, 5)

        self.update_display(True)
        for checkbox in self._choices:
            if checkbox is not None:
                checkbox.Bind(wx.EVT_CHECKBOX, self.on_checkbox)

    def write(self, output, tabs=0):
        if isinstance(self.default_value, set) and self.value_set==self.default_value and not self.modified: return
        value = self.get_string_value()
        if value:
            output.extend( common.format_xml_tag(self.name, value, tabs) )


import wx.lib.expando

class ExpandoTextCtrl(wx.lib.expando.ExpandoTextCtrl):
    def _adjustCtrl(self):
        # avoid PyDeadObjectError
        if not self: return
        wx.lib.expando.ExpandoTextCtrl._adjustCtrl(self)
    def GetNumberOfLines(self):
        return max( wx.lib.expando.ExpandoTextCtrl.GetNumberOfLines(self), 2)


class TextProperty(Property):
    # text
    _HORIZONTAL_LAYOUT = True # label, checkbox, text in the same line; otherwise text will be in the second line
    CONTROLNAMES = ["enabler", "text"]
    validation_re = None # for derived classes
    STRIP = False
    _PROPORTION = 1
    def __init__(self, value="", multiline=False, strip=False, default_value=_DefaultArgument, name=None, fixed_height=False):
        self.multiline = multiline
        self.text = self.previous_value = None
        self.strip = strip
        self.fixed_height = fixed_height  # don't grow the edit field in vertical
        Property.__init__(self, value, default_value, name)

    def _set_converter(self, value):
        # used by set()
        if self.STRIP or self.strip:
            value = value.strip()
        return value

    def get_string_value(self):
        # for XML file writing: escape newline, \\n, tab and \\t
        return self.get_value().replace("\\n", "\\\\n").replace("\n", "\\n").replace("\\t","\\\\t").replace("\t", "\\t")

    @staticmethod
    def _unescape(value):
        "unescape \t \n and \\n into newline and \n"
        splitted = value.split("\\")
        if len(splitted)==1: return value
        ret = []
        i = 0
        while i<len(splitted):
            s = splitted[i]
            more = len(splitted)-i-1
            if i==0:
                ret.append(s)
                i += 1
            elif not s and more>=1 and (splitted[i+1].startswith("n") or splitted[i+1].startswith("t")):
                # escaped \n sequence, i.e. backslash plus n
                ret.append("\\")
                ret.append(splitted[i+1])
                i += 2
            elif s.startswith("n"):
                # escaped newline character
                ret.append('\n')
                ret.append(s[1:])
                i += 1
            elif s.startswith("t"):
                # escaped tab character
                ret.append('\t')
                ret.append(s[1:])
                i += 1
            else:
                ret.append('\\')
                if s: ret.append(s)
                i+=1
        return "".join(ret)

    def load(self, value, activate=None, deactivate=None, notify=False):
        if value: value = self._unescape(value)
        self.set(value, activate, deactivate, notify)

    def create_editor(self, panel, sizer):
        "Actually builds the text control to set the value of the property interactively"

        hsizer = wx.BoxSizer(wx.HORIZONTAL)
        # label
        self.label_ctrl = label = self._get_label(self._find_label(), panel)
        #hsizer.Add(label, 2, wx.ALL | wx.ALIGN_CENTER, 3)
        hsizer.Add(label, 0, wx.ALL | wx.ALIGN_CENTER, 3)
        # checkbox, if applicable
        self.enabler = None
        if self.deactivated is not None and not self.auto_activated:
            self.enabler = wx.CheckBox(panel, -1, '')#, size=(1,-1))
            self.enabler.SetValue(not self.deactivated)
            self.enabler.Bind( wx.EVT_CHECKBOX, lambda event: self.toggle_active(event.IsChecked()) )
            #hsizer.Add(self.enabler, 0, wx.ALIGN_CENTER_VERTICAL)
            hsizer.Add(self.enabler, 0, wx.ALIGN_CENTER_VERTICAL|wx.LEFT, 3)
        #else:
            #hsizer.AddSpacer(20)
        # the text control
        value = self.value
        if value is None: value = ""
        value = self._convert_to_text(value)
        self.text = self.create_text_ctrl(panel, value)
        if self.blocked:
            self.text.Enable(False)
            if self.deactivated is not None:
                self.enabler.Disable()
        elif self.deactivated is not None:
            self.text.Enable(not self.deactivated)
            panel.Bind( wx.EVT_LEFT_DOWN, self._on_text_click )
        # layout of the controls / sizers
        if self._HORIZONTAL_LAYOUT:
            #self.text.SetMaxSize( (-1,200) )
            hsizer.Add(self.text, 5, wx.ALL | wx.ALIGN_CENTER | wx.EXPAND, 3)
            if self.multiline: # for multiline make it higher
                h = self.text.GetCharHeight()
                if self.multiline=="grow":
                    hsizer.SetItemMinSize(self.text, 100, h * 1.5)
                else:
                    hsizer.SetItemMinSize(self.text, 100, h * 4)
            if self.fixed_height or self.multiline=="grow":
                sizer.Add(hsizer, 0, wx.EXPAND)
            else:
                sizer.Add(hsizer, 5 if self.multiline else 0, wx.EXPAND)
            #sizer.Add(hsizer, 0, wx.EXPAND)
        else:
            sizer.Add(hsizer, 0, wx.EXPAND)
            proportion = self._PROPORTION
            if self.multiline: # for multiline make it higher
                h = self.text.GetCharHeight()
                if self.multiline=="grow":
                    hsizer.SetItemMinSize(self.text, -1, h * 1.5)
                    proportion = 0
                else:
                    hsizer.SetItemMinSize(self.text, -1, h * 3)
            sizer.Add(self.text, proportion, wx.ALL |wx.EXPAND, 3)

        self.additional_controls = self.create_additional_controls(panel, sizer, hsizer)
        self._set_colours()
        self._set_tooltip(label, self.text, self.enabler, *self.additional_controls)
        self.editing = True
        
        if hasattr(self, "_on_label_dblclick"):
            label.Bind(wx.EVT_LEFT_DCLICK, self._on_label_dblclick)
            label.SetForegroundColour(wx.BLUE)

    def _on_text_click(self, event):
        if self.deactivated and not self.auto_activated and self.text:
            text_rect = self.text.GetClientRect()
            text_rect.Offset(self.text.Position)
            if text_rect.Contains(event.Position):
                self.toggle_active(active=True)
                if self.text:
                    self.text.SetFocus()
                    self.text.SelectAll()
                return
        event.Skip()

    def create_text_ctrl(self, panel, value):
        style = 0
        if self.readonly:               style = wx.TE_READONLY
        if self.multiline:              style |= wx.TE_MULTILINE
        else:                           style |= wx.TE_PROCESS_ENTER
        if not self._HORIZONTAL_LAYOUT: style |= wx.HSCROLL

        if self.multiline=="grow":
            text = ExpandoTextCtrl( panel, -1, value or "", style=style )
            #text.Bind(EVT_ETC_LAYOUT_NEEDED, self.on_layout_needed)
            text.SetWindowStyle(wx.TE_MULTILINE | wx.TE_RICH2)
            text.SetMaxHeight(200)
        else:
            text = wx.TextCtrl( panel, -1, value or "", style=style )
        # bind KILL_FOCUS and Enter for non-multilines
        text.Bind(wx.EVT_KILL_FOCUS, self.on_kill_focus)
        text.Bind(wx.EVT_SET_FOCUS, self.on_focus)
        # XXX
        text.Bind(wx.EVT_CHAR, self.on_char)
        if self.validation_re:
            text.Bind(wx.EVT_TEXT, self._on_text)
        return text

    def _on_text(self, event):
        if self.deactivated or self.blocked: return
        match = self.validation_re.match(event.GetString())
        if match:
            self.text.SetBackgroundColour( compat.wx_SystemSettings_GetColour(wx.SYS_COLOUR_WINDOW) )
            self.text.Refresh()
        else:
            self.text.SetBackgroundColour(wx.RED)
            self.text.Refresh()
        event.Skip()

    def create_additional_controls(self, panel, sizer, hsizer):
        # used e.g. by DialogProperty to create the button
        return []

    def update_display(self, start_editing=False):
        # when the value has changed
        if start_editing: self.editing = True
        if not self.editing: return
        self.text.SetValue(self._convert_to_text(self.value) or "")
        self._set_colours()

    def _set_colours(self):
        pass

    def _convert_to_text(self, value):
        """convert from self.value to string that will be displayed/edited in TextCtrl
        change in derived classes where value might be a tuple or similar"""
        return value

    def on_char(self, event):
        if self.text is None: return
        keycode = event.GetKeyCode()
        if keycode == wx.WXK_ESCAPE:
            # reset
            #self.text.SetValue(self._unescape(self.value))
            self.text.SetValue(self.value)
            self.text.SetInsertionPointEnd()
        if not self.multiline and keycode==13:
            # enter
            if self._check_for_user_modification(): return
        event.Skip()

    def on_kill_focus(self, event):
        event.Skip()
        self.flush()

    def _check_for_user_modification(self, new_value=None, force=False, activate=False):
        if new_value is None:
            new_value = self._convert_from_text(self.text.GetValue())
        if new_value is None:  # e.g. validation failed
            wx.Bell()
            self.text.SetValue( self._convert_to_text(self.value))
            return
        self.previous_value = self.value
        return Property._check_for_user_modification(self, new_value, force, activate)

    def _convert_from_text(self, text=None):
        "convert from TextCtrl input value to self.value; change in derived classes"
        if text is None: value = self.text.GetValue()
        return text

    def check(self, value):
        "checks whether the string value matches the validation regular expression"
        if not self.validation_re: return True
        return bool( self.validation_re.match(value) )
    
    def flush(self):
        if self.text is None: return
        if self.text.IsBeingDeleted(): return
        if not compat.wxWindow_IsEnabled(self.text): return
        self._check_for_user_modification()


class TextPropertyA(TextProperty):
    deactivated = False
class TextPropertyD(TextProperty):
    deactivated = True

class TextPropertyRO(TextProperty):
    readonly = True


########################################################################################################################
# some text properties with validation:

class NameProperty(TextProperty):
    #validation_re  = re.compile(r'^[a-zA-Z_]+[\w-]*(\[\w*\])*$')  # Python 3 only, including non-ASCII characters
    validation_re  = re.compile(r'^[a-zA-Z_]+[a-zA-Z0-9_-]*$')  # Python 2 also; for lisp a hyphen - is allowed
    def _check_name_uniqueness(self, name):
        # check whether the name is unique
        if config.preferences.allow_duplicate_names: return
        if name == self.value: return True
        if common.app_tree.has_name(name,self.owner.node):
            return False
        return True

    def _on_text(self, event):
        if self.deactivated or self.blocked: return
        name = event.GetString()
        match = self.validation_re.match(name)
        if match:
            if self._check_name_uniqueness(name):
                self.text.SetBackgroundColour( compat.wx_SystemSettings_GetColour(wx.SYS_COLOUR_WINDOW) )
            else:
                self.text.SetBackgroundColour( wx.Colour(255, 255, 0, 255) )  # YELLOW
        else:
            self.text.SetBackgroundColour(wx.RED)
        self.text.Refresh()
        event.Skip()

    def _convert_from_text(self, value):
        "normalize string to e.g. '-1, -1'; return None if invalid"
        match = self.validation_re.match(value)
        #if not match: return self.value
        if not match: return None
        if not self._check_name_uniqueness(value): return None
        return value

    def check(self, value):
        # check whether it's valid to set value
        check = self._convert_from_text(value)
        if check is None: return False
        return True


class ClassProperty(TextProperty):
    validation_re = re.compile(r'^[a-zA-Z_]+[\w:.0-9-]*$')
    _UNIQUENESS_MSG1 = "Name not unique; code will only be created for one window/widget."
    _UNIQUENESS_MSG2 = ("Name not unique; imported class may be overwritten, as\n"
                        "wxGlade is currently creating code like from '... import ...'.")

    def create_text_ctrl(self, panel, value):
        text = TextProperty.create_text_ctrl(self, panel, value)
        self._check(value, text)  # do the check now, not only on changes; to indicated non-unique class names
        return text

    def _check_class_uniqueness(self, klass):
        """Check whether the class name is unique, as otherwise the source code would be overwritten.
        Returns string message if not unique, None else."""
        if klass==self.owner.base: return None
        if "." in klass:
            leaf = klass.rsplit(".",1)[-1]
        else:
            leaf = None
        this_node = self.owner.node

        # shortcut: check sibilings first
        siblings = this_node.parent.children
        for node in siblings:
            if node.widget is self.owner: continue
            if node.widget.klass==klass:
                return self._UNIQUENESS_MSG1
            if leaf and "." in node.widget.klass and leaf==node.widget.klass.rsplit(".",1)[-1]:
                return self._UNIQUENESS_MSG2

        # check recursively, starting from root
        def check(children):
            for c in children:
                if c.children:
                    result = check(c.children)
                    if result: return result
                if node is not this_node:
                    w = node.widget
                    if w.klass==w.base: continue
                    if w.klass==klass:
                        return self._UNIQUENESS_MSG1
                    if leaf and "." in w.klass and leaf==w.klass.rsplit(".",1)[-1]:
                        return self._UNIQUENESS_MSG2
            return None
        return check(common.app_tree.root.children)

    def _check(self, klass, ctrl=None):
        # called by _on_text and create_text_ctrl to validate and indicate
        if not self.text and not ctrl: return
        if ctrl is None: ctrl = self.text
        if not self.validation_re.match(klass):
            ctrl.SetBackgroundColour(wx.RED)
            compat.SetToolTip(ctrl, "Name is not valid.")
        else:
            msg = self._check_class_uniqueness(klass)
            if not msg:
                ctrl.SetBackgroundColour( compat.wx_SystemSettings_GetColour(wx.SYS_COLOUR_WINDOW) )
                compat.SetToolTip( ctrl, self._find_tooltip() )
            else:
                ctrl.SetBackgroundColour( wx.Colour(255, 255, 0, 255) )  # YELLOW
                compat.SetToolTip(ctrl, msg)
        ctrl.Refresh()

    def _on_text(self, event):
        if self.deactivated or self.blocked: return
        klass = event.GetString()
        self._check(klass)
        event.Skip()


class IntPairPropertyD(TextPropertyD):
    # the value is still a string, but it's guaranteed to have the right format
    validation_re = re.compile(_leading + _ge_0 + _comma + _ge_0 + _trailing )  # match a pair of positive integers
    def _set_converter(self, value):
        # value can be a tuple
        if isinstance(value, compat.basestring):
            return value
        if isinstance(value, wx.Size):
            return '%d, %d' % (value.x, value.y)
        return '%s, %s' % value

    def _convert_from_text(self, value):
        "normalize string to e.g. '-1, -1'; return None if invalid"
        match = self.validation_re.match(value)
        #if not match: return self.value
        if not match: return None
        return self.normalization%match.groups()

    def get_tuple(self, widget=None):
        a, b = self.value.split(",")
        return (int(a), int(b))


class SizePropertyD(IntPairPropertyD):
    d = r"(\s*[dD]?)" # the trailig d for "dialog units"
    validation_re = re.compile( _leading + _ge_m1 + _comma + _ge_m1 + d + _trailing )  # match pair of integers >=- 1
    del d
    normalization = "%s, %s%s" # for normalization % valiation_re.match(...).groups()

    def set(self, value, activate=None, deactivate=None, notify=False):
        IntPairPropertyD.set(self, value, activate, deactivate, notify)
    def get_size(self, widget=None):
        "widget argument is used to calculate size in Dialog units, using wx.DLG_SZE"
        w, h = self.value.split(",")

        if h[-1] in 'dD':
            h = h[:-1]
            use_dialog_units = True
        else:
            use_dialog_units = False

        w,h = int(w), int(h)
        if widget is None: return (w,h)
    
        if use_dialog_units:
            if compat.IS_CLASSIC:
                wd, hd = wx.DLG_SZE(widget, (w, h))
            else:
                wd, hd = wx.DLG_UNIT(widget, wx.Size(w, h))
            if w!=-1: w = wd
            if h!=-1: h = hd

        if w==-1 or h==-1:
            best_size = widget.GetBestSize()
            if w == -1: w = best_size[0]
            if h == -1: h = best_size[1]
        return (w,h)


class IntRangePropertyA(IntPairPropertyD):
    deactivated = False
    validation_re = re.compile( _leading + _int + _comma + _int + _trailing )  # match pair of integers
    normalization = "%s, %s"
    def __init__(self, value, notnull=False):
        self.notnull = notnull  # min/max of range are not allowed to be the same
        IntPairPropertyD.__init__(self, value)

    def _convert_from_text(self, value):
        # check that min is smaller than max
        match = self.validation_re.match(value)
        if not match: return None
        mi, ma = match.groups()
        if int(mi)>int(ma): return None
        if self.notnull and int(mi)==int(ma): return None
        return self.normalization%(mi,ma)

    def load(self, value, activate=None, deactivate=None, notify=False):
        # loading from XML file; if self.notnull: ensure that max is > min, e.g. for Slider
        if not self.notnull or self._convert_from_text(value) is not None:
            self.set(value, activate, deactivate, notify)
            return
        # validation for notnull failed -> set max to min+1
        match = self.validation_re.match(value)
        if not match: return None
        mi, ma = match.groups()
        if int(mi)>int(ma): return None
        if self.notnull and int(mi)==int(ma):
            ma = str(int(mi)+1)
        self.set(self.normalization%(mi,ma), activate, deactivate, notify)


class FloatRangePropertyA(IntRangePropertyA):
    validation_re = re.compile( _leading + _float + _comma + _float + _trailing )  # match pair of floats

    def _convert_from_text(self, value):
        # check that min is smaller than max
        match = self.validation_re.match(value)
        if not match: return None
        mi, ma = match.groups()
        if float(mi)>float(ma): return None
        if self.notnull and float(mi)==float(ma): return None
        return self.normalization%(mi,ma)

    def get_tuple(self, widget=None):
        a, b = self.value.split(",")
        return (float(a), float(b))


del _leading, _ge_m1, _g_0, _ge_0, _comma, _trailing, _float, _int
########################################################################################################################

class ComboBoxProperty(TextProperty):
    _CB_STYLE = wx.CB_DROPDOWN
    def __init__(self, value="", choices=[], default_value=_DefaultArgument, name=None):
        self.choices = choices
        TextProperty.__init__(self, value, False, default_value, name)

    def create_text_ctrl(self, panel, value):
        combo = wx.ComboBox( panel, -1, self.value, choices=self.choices, style=self._CB_STYLE )
        if self.value in self.choices:
            combo.SetStringSelection(self.value)
        else:
            combo.SetSelection(-1)
        combo.Bind(wx.EVT_COMBOBOX, self.on_combobox)
        combo.Bind(wx.EVT_KILL_FOCUS, self.on_kill_focus)
        combo.Bind(wx.EVT_SET_FOCUS, self.on_focus)
        combo.Bind(wx.EVT_CHAR, self.on_char)
        return combo

    def set_choices(self, choices=None):
        if choices is not None:
            if choices==self.choices: return
            self.choices[:] = choices
        if not self.value in self.choices:
            self.value = ""
        if not self.editing: return
        # update choices, but keep current selection, if possible
        self.text.SetItems(self.choices)
        if self.value in self.choices:
            self.text.SetStringSelection(self.value)
            self.text.Enable()
            return
        self.text.SetSelection(-1)
        if not self.choices:
            self.text.Disable()

    def add_choice(self, choice):
        self.choices.append(choice)
        self.choices.sort()
        self.set_choices()

    def remove_choice(self, choice):
        self.choices.remove(choice)
        self.set_choices()

    def on_combobox(self, event):
        event.Skip()
        self.flush()


class ComboBoxPropertyA(ComboBoxProperty):
    deactivated = False
class ComboBoxPropertyD(ComboBoxProperty):
    deactivated = True


class ListBoxProperty(ComboBoxProperty):
    _CB_STYLE = wx.CB_DROPDOWN | wx.CB_READONLY

#class ListBoxProperty(ComboBoxProperty):
    #def __init__(self, value="", choices=[], default_value=_DefaultArgument, name=None):
        #self.choices = choices
        #TextProperty.__init__(self, value, False, default_value, name)

    #def create_text_ctrl(self, panel, value):
        #style = wx.LB_SINGLE
        #combo = wx.ListBox( panel, -1, self.value, choices=self.choices, style=style )
        #combo.Bind(wx.EVT_LISTBOX, self.on_combobox)
        ##combo.Bind(wx.EVT_KILL_FOCUS, self.on_kill_focus)
        ##combo.Bind(wx.EVT_CHAR, self.on_char)
        #return combo

class ListBoxPropertyA(ListBoxProperty):
    deactivated = False
class ListBoxPropertyD(ListBoxProperty):
    deactivated = True



class DialogProperty(TextProperty):
    # for now, this is only a base class for FileName, Color and FontProperty
    CONTROLNAMES = ["enabler", "text"]#, "button"]
    def __init__(self, value="", multiline=False, strip=True, default_value=_DefaultArgument, name=None):
        TextProperty.__init__(self, value, multiline, strip, default_value, name)
        self.dialog = self.button = None
    def create_additional_controls(self, panel, sizer, hsizer):
        # used e.g. by DialogProperty to create the button
        self.button = wx.Button(panel, -1, " ... ", size=(40,-1))
        self.button.Bind(wx.EVT_BUTTON, self.display_dialog)
        hsizer.Add(self.button, 0, wx.ALL | wx.ALIGN_CENTER, 3)
        self._update_button()
        return [self.button]

    def set_dialog(self, dialog):
        self.dialog = dialog
    def _create_dialog(self):
        # create or update
        return self.dialog

    def display_dialog(self, event):
        self.on_focus()
        dialog = self._create_dialog()
        if dialog is None or dialog.ShowModal()!=wx.ID_OK: return
        # the dialog needs to return a valid value!
        value = dialog.get_value()
        self.text.SetValue( self._convert_to_text(value) )
        self._check_for_user_modification(value, activate=True)
        self.update_display()
        #self.text.ProcessEvent( wx.FocusEvent(wx.wxEVT_KILL_FOCUS, self.text.GetId()) )

    def _update_button(self):
        # update e.g. color or font
        pass

    def update_display(self, start_editing=False):
        TextProperty.update_display(self, start_editing)
        self._update_button()
        
    def has_control(self, control):
        if TextProperty.has_control(self, control): return True
        if self.button and control is self.button:  return True
        return False


class DialogPropertyD(DialogProperty):
    deactivated = True
class DialogPropertyA(DialogProperty):
    deactivated = False


class _FileDialog:
    def __init__(self, parent, message, wildcard, extension, style):
        self.parent = parent
        self.message = message
        self.wildcard = wildcard
        self.default_extension = extension
        self.style = style
        self.value = None
    def ShowModal(self):
        #(message, default_path=EmptyString, default_filename=EmptyString, default_extension=EmptyString, wildcard=FileSelectorDefaultWildcardStr, flags=0, parent=None, x=DefaultCoord, y=DefaultCoord):
        self.value = wx.FileSelector( self.message, self.value, "", self.default_extension, wildcard=self.wildcard, flags=self.style )
        if self.value:
            return wx.ID_OK
    def set_value(self, value):
        self.value = value
    def get_value(self):
        return self.value


class FileNameProperty(DialogProperty):
    # these can be set on an instance
    message = _("Choose a file")
    wildcard = _("All files|*")
    default_extension = ""
    def __init__(self, value="", style=0, default_value=_DefaultArgument, name=None):
        self.style = style
        DialogProperty.__init__(self, value, False, True, default_value, name)
    def _create_dialog(self):
        if self.dialog is not None: return self.dialog
        parent = self.text.GetTopLevelParent()
        dlg = _FileDialog(parent, self.message, self.wildcard, self.default_extension, style=self.style)
        dlg.set_value(self.value)
        return dlg

    if sys.platform in ("win32","darwin"):
        def _on_label_dblclick(self, event):
            # show directory in explorer/finder
            app_filename = common.app_tree.app.filename
            if not self.value and not app_filename: return
            import os,sys
            directory = self.value or app_filename
            if directory and not os.path.isdir(directory):
                directory = os.path.dirname(directory)
            if directory and not os.path.isabs(directory) and app_filename:
                directory = os.path.join(app_filename, directory)
            if not os.path.isdir(directory):
                if not app_filename: return
                directory = os.path.dirname(app_filename)
                if not os.path.isdir(directory): return
            import subprocess
            if sys.platform=="win32":
                subprocess.call(['explorer', directory])
            elif sys.platform=="darwin":
                subprocess.call(["open", directory])
                
    def on_drop_file(self, filename):
        if not wx.GetKeyState(wx.WXK_ALT) and not wx.GetKeyState(wx.WXK_CONTROL):
            # insert relative filename, if available and the filename is under the project directory
            project_path = common.app_tree.app.filename
            if project_path:
                project_path = os.path.abspath( os.path.dirname(project_path) )
                if filename.startswith(project_path):
                    filename = "./" + os.path.relpath(filename, project_path)
        if os.path.sep=="\\":
            filename = filename.replace("\\", "/")

        self._check_for_user_modification(filename, activate=True)
        self.update_display()
        return True


class FileNamePropertyD(FileNameProperty):
    deactivated = True

class BitmapProperty(FileNameProperty):
    # these can be set on an instance
    message = _("Choose a bitmap file")
    wildcard = _("All files|*")
    default_extension = ""
    #def __init__(self, value="", style=0, default_value=_DefaultArgument, name=None):
        #self.style = style
        #DialogProperty.__init__(self, value, False, True, default_value, name)

    def _on_label_dblclick(self, event):
        # show help
        common.palette._show_html( config.bmp_manual_file )

class BitmapPropertyD(BitmapProperty):
    deactivated = True


class BitmapProperty(FileNameProperty):
    def __init__(self, value="", name=None):
        self._size = self._warning = self._error = None
        style = wx.FD_OPEN | wx.FD_FILE_MUST_EXIST
        FileNameProperty.__init__(self, value, style, _DefaultArgument, name)

    def set_bitmap(self, bmp):
        if bmp is wx.NullBitmap:
            self._size = None
        else:
            self._size = bmp.Size
        if self.text: compat.SetToolTip(self.text, self._find_tooltip())

    def set_check_result(self, warning=None, error=None):
        self._warning = warning
        self._error = error

        if not self.text: return
        compat.SetToolTip(self.text, self._find_tooltip())
        self._set_colours()

    def _set_colours(self):
        # set color to indicate errors and warnings
        bgcolor = wx.WHITE
        if self._warning:
            bgcolor = Colour(255, 255, 0, 255)  # yellow
        if self._error:
            bgcolor = wx.RED
        self.text.SetBackgroundColour( bgcolor )
        self.text.Refresh()

    def _find_tooltip(self):
        ret = []
        if self._error:   ret.append(self._error)
        if self._warning: ret.append(self._warning)
        if self._size:
            if ret: ret.append("")
            ret.append( "Size: %s\n"%self._size )
        t = FileNameProperty._find_tooltip(self)
        if t: ret.append( t )
        if ret and not self._warning and not self._error:
            ret.append( '\n\nYou can either drop or select a file or you can specify the bitmap using '
                        'hand-crafted statements with the prefixes "art:", "code:", "empty:" or "var:".\n'
                        'The wxGlade documentation describes how to write such statements.' )
        return "\n".join(ret)

class BitmapPropertyD(BitmapProperty):
    deactivated = True
    def __init__(self, value="", name=None):
        self._size = self._warning = self._error = None
        style = wx.FD_OPEN | wx.FD_FILE_MUST_EXIST
        FileNameProperty.__init__(self, value, style, '', name)


class ColorProperty(DialogProperty):
    STRIP = True
    str_to_colors = {
        'wxSYS_COLOUR_SCROLLBAR': wx.SYS_COLOUR_SCROLLBAR,
        'wxSYS_COLOUR_BACKGROUND': wx.SYS_COLOUR_BACKGROUND,
        'wxSYS_COLOUR_ACTIVECAPTION': wx.SYS_COLOUR_ACTIVECAPTION,
        'wxSYS_COLOUR_INACTIVECAPTION': wx.SYS_COLOUR_INACTIVECAPTION,
        'wxSYS_COLOUR_MENU': wx.SYS_COLOUR_MENU,
        'wxSYS_COLOUR_WINDOW': wx.SYS_COLOUR_WINDOW,
        'wxSYS_COLOUR_WINDOWFRAME': wx.SYS_COLOUR_WINDOWFRAME,
        'wxSYS_COLOUR_MENUTEXT': wx.SYS_COLOUR_MENUTEXT,
        'wxSYS_COLOUR_WINDOWTEXT': wx.SYS_COLOUR_WINDOWTEXT,
        'wxSYS_COLOUR_CAPTIONTEXT': wx.SYS_COLOUR_CAPTIONTEXT,
        'wxSYS_COLOUR_ACTIVEBORDER': wx.SYS_COLOUR_ACTIVEBORDER,
        'wxSYS_COLOUR_INACTIVEBORDER': wx.SYS_COLOUR_INACTIVEBORDER,
        'wxSYS_COLOUR_APPWORKSPACE': wx.SYS_COLOUR_APPWORKSPACE,
        'wxSYS_COLOUR_HIGHLIGHT': wx.SYS_COLOUR_HIGHLIGHT,
        'wxSYS_COLOUR_HIGHLIGHTTEXT': wx.SYS_COLOUR_HIGHLIGHTTEXT,
        'wxSYS_COLOUR_BTNFACE': wx.SYS_COLOUR_BTNFACE,
        'wxSYS_COLOUR_BTNSHADOW': wx.SYS_COLOUR_BTNSHADOW,
        'wxSYS_COLOUR_GRAYTEXT': wx.SYS_COLOUR_GRAYTEXT,
        'wxSYS_COLOUR_BTNTEXT': wx.SYS_COLOUR_BTNTEXT,
        'wxSYS_COLOUR_INACTIVECAPTIONTEXT': wx.SYS_COLOUR_INACTIVECAPTIONTEXT,
        'wxSYS_COLOUR_BTNHIGHLIGHT': wx.SYS_COLOUR_BTNHIGHLIGHT,
        'wxSYS_COLOUR_3DDKSHADOW': wx.SYS_COLOUR_3DDKSHADOW,
        'wxSYS_COLOUR_3DLIGHT': wx.SYS_COLOUR_3DLIGHT,
        'wxSYS_COLOUR_INFOTEXT': wx.SYS_COLOUR_INFOTEXT,
        'wxSYS_COLOUR_INFOBK': wx.SYS_COLOUR_INFOBK,
        'wxSYS_COLOUR_DESKTOP': wx.SYS_COLOUR_DESKTOP,
        'wxSYS_COLOUR_3DFACE': wx.SYS_COLOUR_3DFACE,
        'wxSYS_COLOUR_3DSHADOW': wx.SYS_COLOUR_3DSHADOW,
        'wxSYS_COLOUR_3DHIGHLIGHT': wx.SYS_COLOUR_3DHIGHLIGHT,
        'wxSYS_COLOUR_3DHILIGHT': wx.SYS_COLOUR_3DHILIGHT,
        'wxSYS_COLOUR_BTNHILIGHT': wx.SYS_COLOUR_BTNHILIGHT
        }
    colors_to_str = misc._reverse_dict(str_to_colors)
    def __init__(self, value="", multiline=False, strip=True, default_value=wx.NullColour, name=None):
        DialogProperty.__init__(self, value, multiline, strip, default_value, name)
    def _create_dialog(self):
        if self.dialog is None:
            from color_dialog import wxGladeColorDialog
            self.dialog = wxGladeColorDialog(self.str_to_colors)
        self.dialog.set_value(self.value or "")
        return self.dialog

    def _set_converter(self, value):
        if not isinstance(value, compat.basestring):
            value = misc.color_to_string(value)
        return value

    def get_color(self):
        # return a wx.Colour instance
        if not self.is_active(): return self.default_value
        color = self.get()
        if color is None: return self.default_value
        if color in self.str_to_colors:
            # e.g. 'wxSYS_COLOUR_SCROLLBAR'
            return compat.wx_SystemSettings_GetColour(self.str_to_colors[color])
        elif color.startswith("#"):
            return misc.string_to_color(color)
        ret = wx.NamedColour(color)
        if ret.IsOk():
            return ret
        return None

    def _update_button(self):
        if not self.button: return
        if self.is_active():
            color = self.get_color()
        else:
            color = None
        if color is None:
            self.set_active(False)  # invalid colour
            self.button.SetBackgroundColour(None) # wx.NullColor)
        else:
            self.button.SetBackgroundColour(color)




class ColorPropertyD(ColorProperty):
    deactivated = True

class FontProperty(DialogProperty):
    font_families_to = {'default': wx.DEFAULT,
                        'decorative': wx.DECORATIVE, 'roman': wx.ROMAN,
                        'swiss': wx.SWISS, 'script': wx.SCRIPT, 'modern': wx.MODERN }
    font_families_from = misc._reverse_dict(font_families_to)
    font_styles_to = {'normal': wx.NORMAL, 'slant': wx.SLANT, 'italic': wx.ITALIC }
    font_styles_from = misc._reverse_dict(font_styles_to)
    font_weights_to = {'normal': wx.NORMAL, 'light': wx.LIGHT, 'bold': wx.BOLD }
    font_weights_from = misc._reverse_dict(font_weights_to)

    font_families_to['teletype'] = wx.TELETYPE
    font_families_from[wx.TELETYPE] = 'teletype'

    validation_re = re.compile(" *\[(\d+), *'(default|decorative|roman|swiss|script|modern)', *"
                               "'(normal|slant|italic)', *'(normal|light|bold)', *(0|1), *'([a-zA-Z _]*)'] *")
    normalization = "[%s, '%s', '%s', '%s', %s, '%s']"

    # for writing code
    font_families = {'default': 'wxDEFAULT', 'decorative': 'wxDECORATIVE',
                     'roman': 'wxROMAN', 'swiss': 'wxSWISS', 'script': 'wxSCRIPT', 'modern': 'wxMODERN',
                     'teletype': 'wxTELETYPE'}
    font_styles = {'normal': 'wxNORMAL', 'slant': 'wxSLANT', 'italic': 'wxITALIC'}
    font_weights = {'normal': 'wxNORMAL', 'light': 'wxLIGHT', 'bold': 'wxBOLD'}

    def write(self, output, tabs=0):
        if not self.is_active(): return
        try:
            props = [common.encode_to_unicode(s) for s in self.value]
        except:
            self._logger.exception(_('Internal Error'))
            return
        if len(props) < 6:
            self._logger.error( _('error in the value of the property "%s"'), self.name )
            return
        inner_xml =  common.format_xml_tag(u'size',       props[0], tabs+1)
        inner_xml += common.format_xml_tag(u'family',     props[1], tabs+1)
        inner_xml += common.format_xml_tag(u'style',      props[2], tabs+1)
        inner_xml += common.format_xml_tag(u'weight',     props[3], tabs+1)
        inner_xml += common.format_xml_tag(u'underlined', props[4], tabs+1)
        inner_xml += common.format_xml_tag(u'face',       props[5], tabs+1)
        output.extend( common.format_xml_tag( self.name, inner_xml, tabs, is_xml=True ) )

    def _create_dialog(self):
        if self.dialog is None:
            import font_dialog
            parent = self.text.GetTopLevelParent()
            self.dialog = font_dialog.wxGladeFontDialog(parent, -1, "")
        self.dialog.set_value(self.value)
        return self.dialog

    def _convert_from_text(self, value=None):
        if isinstance(value, list): return value
        if value is None:
            value = self.text.GetValue()
        match = self.validation_re.match(value)
        if not match: return None
        groups = match.groups()
        return (int(groups[0]), groups[1], groups[2], groups[3], int(groups[4]), groups[5])

    def _set_converter(self, value):
        if isinstance(value, compat.basestring): value = self._convert_from_text(value)
        return value

    def _convert_to_text(self, value):
        return self.normalization%tuple(value)


class FontPropertyD(FontProperty):
    deactivated = True



class GridProperty(Property):
    """Property whose values are modified through a wxGrid table.

    value:           list of lists
    cols:            List of column labels and column types (GridProperty.STRING, INT, FLOAT, BOOL)
    default_row:     default values for inserted entries/rows
    can_add:         Add Button to add a new entry/row
    can_remove:      Add Button to remove a new entry/row
    can_insert:      Add Button to insert a new entry/row
    can_remove_last: Allow to remove last entry/row
    col_sizes:       List of column widths
    with_index:      if True, the owner's method 'set_%s'%self.attributename will be called with new value and indices
    """
    STRING, INT, FLOAT, BOOL = 0, 1, 2, 3
    # List of functions to set the column format:
    col_format = [lambda g, c: None,
                  lambda g, c: g.SetColFormatNumber(c),
                  lambda g, c: g.SetColFormatFloat(c),
                  lambda g, c: g.SetColFormatBool(c)]
    _DEFAULT_VALUES = {STRING:"",  INT:0, FLOAT:0.0, BOOL:False}

    CONTROLNAMES = ["btn", "buttons", "grid"]
    GROW = True
    _PROPORTION = 5
    validation_res = None # one per column
    EDITABLE_COLS = None
    SKIP_EMPTY = False
    def __init__(self, value, cols, default_row=None,
                 can_add=True, can_remove=True, can_insert=True, can_remove_last=True,
                 immediate=False,
                 col_sizes=None, with_index=False, name=None):

        Property.__init__(self, value, name) # , label=label)
        if default_row is None:
            default_row = [self._DEFAULT_VALUES[col_def[1]] for col_def in cols]
        self.default_row = default_row  # when a row is inserted, these values will be taken
        self.with_index = with_index # display index; also provide the original indices to the owner when updating value
        self.col_defs = cols
        self.immediate = immediate  # e.g. for notebook pages immediate is False
        self.can_add = can_add
        self.can_remove = can_remove
        self.can_insert = can_insert
        self.can_remove_last = can_remove_last
        if col_sizes is None:
            self.col_sizes = []
        else:
            self.col_sizes = col_sizes
        self.cur_row = self.cur_col = 0
        self.editing_values = None # before pressing Apply; stored here because the editor grid might be deleted
        self.grid = None

    def set(self, value, *args, **kwargs):
        Property.set(self, value, *args, **kwargs)
        self._initialize_indices()
        self.editing_values = None

    def get(self):
        if self.deactivated:
            return self.default_value
        if not self.SKIP_EMPTY:
            return self.value
        ret = []
        for row in self.value:
            if not row or not any(row): continue
            for col, col_def in zip(row, self.col_defs):
                if col_def is self.STRING:
                    if col.strip():
                        ret.append(row)
                        break
                else:
                    ret.append(row)
                    break
        return ret

    def create_editor(self, panel, sizer):
        "Actually builds the grid to set the value of the property interactively"

        label   = self._find_label()
        box_sizer = wx.StaticBoxSizer(wx.StaticBox(panel, -1, label), wx.VERTICAL)

        # the buttons ##################################################################################################
        extra_flag = wx.FIXED_MINSIZE
        if self.can_add or self.can_insert or self.can_remove:
            btn_sizer = wx.BoxSizer(wx.HORIZONTAL)
            if not self.immediate:
                apply_btn = wx.Button(panel, wx.ID_ANY, _("  &Apply  "), style=wx.BU_EXACTFIT)
                compat.SetToolTip(apply_btn, "Alt-A")
                btn_sizer.Add(apply_btn, 0, extra_flag | wx.RIGHT, 16)

            # the add/insert/remove buttons
            add_btn = insert_btn = remove_btn = None
            if self.can_add:
                add_btn = wx.Button(panel, wx.ID_ANY, _("  A&dd  "), style=wx.BU_EXACTFIT)
                compat.SetToolTip(add_btn, "Ctrl-A")
                add_btn.Bind(wx.EVT_BUTTON, self.add_row)
            if self.can_insert:
                insert_btn = wx.Button(panel, wx.ID_ANY, _("  &Insert  "), style=wx.BU_EXACTFIT)
                insert_btn.Bind(wx.EVT_BUTTON, self.insert_row)
                compat.SetToolTip(insert_btn, "Ctrl-I")
            if self.can_remove:
                remove_btn = wx.Button(panel, wx.ID_ANY, _("  &Remove  "), style=wx.BU_EXACTFIT)
                remove_btn.Bind(wx.EVT_BUTTON, self.remove_row)
                compat.SetToolTip(remove_btn, "Ctrl-R")
            self.buttons = [add_btn, insert_btn, remove_btn]
            for btn in self.buttons:
                if btn: btn_sizer.Add( btn, 0, wx.LEFT | wx.RIGHT | extra_flag, 4 )
            if not self.immediate:
                self.buttons.insert(0, apply_btn)
                reset_btn = wx.Button(panel, wx.ID_ANY, _("  Rese&t  "), style=wx.BU_EXACTFIT)
                compat.SetToolTip(reset_btn, "Alt-T or Ctrl-T")
                reset_btn.Bind(wx.EVT_BUTTON, self.reset)
                btn_sizer.AddStretchSpacer()
                btn_sizer.Add(reset_btn, 0, extra_flag | wx.LEFT, 16)
                self.buttons.append(reset_btn)
        else:
            self.buttons = []

        # the grid #####################################################################################################
        self.grid = wx.grid.Grid(panel, -1)
        rowcount = len(self.value)
        if self.can_add and self.immediate: rowcount += 1
        self.grid.CreateGrid( rowcount, len(self.col_defs) )
        self.grid.SetMargins(0, 0)

        for i, (label,datatype) in enumerate(self.col_defs):
            self.grid.SetColLabelValue(i, label)
            GridProperty.col_format[datatype](self.grid, i)

        # set row/col sizes
        self.grid.SetRowLabelSize(20 if self.with_index else 0)
        self.grid.SetColLabelSize(20)
        if self.col_sizes:
            self._set_col_sizes(self.col_sizes)

        # add the button sizer and the grid to the sizer ###############################################################
        if self.buttons:
            box_sizer.Add(btn_sizer, 0, wx.BOTTOM | wx.EXPAND, 2)
        box_sizer.Add(self.grid, 1, wx.EXPAND)
        # add our sizer to the main sizer   XXX change if required
        sizer.Add(box_sizer, self._PROPORTION, wx.EXPAND)

        self.update_display(start_editing=True)

        self.grid.Bind(wx.grid.EVT_GRID_SELECT_CELL, self.on_select_cell)
        if self.buttons and not self.immediate:
            apply_btn.Bind(wx.EVT_BUTTON, self.apply)
        if compat.IS_CLASSIC:
            self.grid.Bind(wx.grid.EVT_GRID_CMD_CELL_CHANGE, self.on_cell_changed)
        else:
            self.grid.Bind(wx.grid.EVT_GRID_CELL_CHANGED, self.on_cell_changed)
            self.grid.Bind(wx.grid.EVT_GRID_CELL_CHANGING, self.on_cell_changing)  # for validation
        self.grid.Bind(wx.EVT_SET_FOCUS, self.on_focus)

        self._set_tooltip(self.grid.GetGridWindow(), *self.buttons)

        self.grid.Bind(wx.EVT_SIZE, self.on_size)
        if wx.VERSION[:2] >= (2, 9):
            self.grid.Bind(wx.EVT_CHAR_HOOK, self.on_char)
        else:
            self.grid.Bind(wx.EVT_KEY_DOWN, self.on_char)
        self._width_delta = None

    def on_char(self, event):
        if isinstance(self.grid.FindFocus(), wx.TextCtrl):
            # a cell is being edited
            event.Skip()
            return
        # handle Ctrl-I, Ctrl-A, Ctrl-R; Alt-A will be handled by the button itself
        self.on_focus()
        key = (event.GetKeyCode(), event.GetModifiers())
        if key in ((73,2),(73,1)) and self.can_insert:
            # Ctrl-I, Alt-I
            self.insert_row(event)
        elif key in ((65,2),(68,1)) and self.can_add:
            # Ctrl-A, Alt-D
            self.add_row(event)
        elif key==(65,1) and not self.immediate:
            # Alt-A
            self.apply(event)
        elif key==(82,2) and self.can_remove:
            # Ctrl-R
            self.remove_row(event)
        elif key in ((84,2),(84,1)): # Ctrl-T, Alt-T
            self.reset(event)
        elif key==(67,2):  # Ctrl-C
            if not self._copy(): event.Skip()
        elif key==(86,2):  # Ctrl-V
            if not self._paste(): event.Skip()
        elif key==(88,2):  # Ctrl-X
            if not self._cut(): event.Skip()
        else:
            event.Skip()

    ####################################################################################################################
    # clipboard
    def _get_selection(self, restrict=False):
        # return (selected_rows, selected_cols); selected_cols might be restricted to the editable ones
        # non-contiguous selections are not really handled correctly
        selected_rows = set()
        selected_cols = set()
        if self.grid.SelectedCells: # non-contiguous
            for cell in self.grid.SelectedCells:
                selected_rows.add(cell[0])
                selected_cols.add(cell[1])
        if self.grid.SelectionBlockTopLeft:
            for tl, br in zip(self.grid.SelectionBlockTopLeft, self.grid.SelectionBlockBottomRight):
                top,left = tl
                bottom,right = br
                selected_cols.update( range(left,right+1) )
                selected_rows.update( range(top,bottom+1) )
        if self.grid.SelectedCols:
            selected_cols.update(self.grid.SelectedCols)
            selected_rows.update(range(self.grid.NumberRows))
        if self.grid.SelectedRows:
            selected_rows.update(self.grid.SelectedRows)
            selected_cols.update(range(self.grid.NumberCols))
        if not selected_rows:
            if self.cur_row>=self.grid.NumberRows:
                selected_rows.add(self.grid.NumberRows)
            else:
                selected_rows.add(self.cur_row)
            selected_cols.add(self.cur_col)

        # XXX check this:
        #if restrict and self.EDITABLE_COLS:
            #selected_cols = [col for col in selected_cols if col in self.EDITABLE_COLS]
        #else:
        selected_cols = sorted(selected_cols)
        selected_rows = sorted(selected_rows)
        return selected_rows, selected_cols

    def _to_clipboard(self, selection):
        # place selection on clipboard
        selected_rows, selected_cols = selection
        all_values = self.editing_values or self.value
        text = []
        for r in selected_rows:
            if r>=len(all_values): continue
            row = all_values[r]
            if row is not None:
                text.append( "\t".join( [str(row[c]) for c in selected_cols] ) )
            else:
                text.append( "\t".join( [""]*len(selected_cols) ) )
        text = "\n".join(text)
        if wx.TheClipboard.Open():
            wx.TheClipboard.SetData(wx.TextDataObject(text))
            wx.TheClipboard.Close()

    def _from_clipboard(self):
        if not wx.TheClipboard.Open():
            return None
        do = wx.TextDataObject()
        if wx.TheClipboard.IsSupported(do.GetFormat()):
            success = wx.TheClipboard.GetData(do)
        else:
            success = False
        wx.TheClipboard.Close()
        if success:
            ret = do.GetText().split("\n")
            ret = [row.split("\t") for row in ret]
            lengths = set( [len(row) for row in ret] )
            if len(lengths)==1: return ret
        return None

    def _cut(self):
        selection = self._get_selection()
        if not selection: return False
        self._to_clipboard(selection)
        selected_rows, selected_cols = selection
        values = self._ensure_editing_copy()
        if len(selected_cols)==len(self.col_defs) and self.can_remove:
            # delete complete rows
            for row in reversed(selected_rows):
                if row<len(values): del values[row]
        else:
            editable_columns = self.EDITABLE_COLS or list( range(len(self.col_defs)) )
            for row in selected_rows:
                for col in selected_cols:
                    if col in editable_columns:
                        values[row][col] = ""
        self.update_display()
        self._notify()

    def _copy(self):
        selection = self._get_selection()
        if not selection: return False
        self._to_clipboard(selection)

    def _paste(self):
        selected_rows, selected_cols = self._get_selection()
        value = self._from_clipboard()
        if not value: return
        clipboard_columns = len(value[0])
        paste_columns = self.EDITABLE_COLS or list( range(len(self.col_defs)) )
        if clipboard_columns == len(paste_columns):
            pass
        elif clipboard_columns==len(selected_cols):
            paste_columns = selected_cols
        else:
            wx.Bell()
            return
        # check and convert values; XXX use validation_res
        for row_value in value:
            for i,v in enumerate(row_value):
                col = paste_columns[i]
                try:
                    if self.col_defs[col][1]==self.INT:
                        row_value[i] = int(v)
                    elif self.col_defs[col][1]==self.FLOAT:
                        row_value[i] = float(v)
                except ValueError:
                    wx.Bell()
                    return

        values = self._ensure_editing_copy()
        # the cases:
        # single item to single or multiple cells
        # multiple to multiple -> dimensions must match
        # multiple to single -> starting from the selected line, must have enough lines or be extendable
        if len(value)==1:
            for row in selected_rows:
                if row>=len(values):
                    values.append(self.default_row[:])
                elif values[row] is None:
                    values[row] = self.default_row[:]
                for v,col in zip(value[0], paste_columns):
                    values[row][col] = v
        elif len(value)==len(selected_rows):
            for row,row_value in zip(selected_rows, value):
                if len(values)==row: values.append( None )
                if values[row] is None: values[row] = self.default_row[:]
                for v,col in zip(row_value, paste_columns):
                    values[row][col] = v
        elif len(selected_rows)==1 and (self.can_add or (min(selected_rows)+len(value) <= len(values))):
            row = selected_rows.pop()
            for row_value in value:
                if len(values)==row: values.append( None )
                if values[row] is None: values[row] = self.default_row[:]
                for v,col in zip(row_value, paste_columns):
                    values[row][col] = v
                row += 1
        else:
            wx.Bell()
            return
        self.update_display()
        self._notify()
    ####################################################################################################################

    def on_size(self, event):
        event.Skip()
        # resize last column to fill the space
        if not self.grid: return
        if self._width_delta is None:
            self._width_delta = self.grid.GetParent().GetSize()[0] - self.grid.GetSize()[0] + 30
        self.grid.SetColSize(len(self.col_defs)-1, 10)
        col_widths = 0
        for n in range(len(self.col_defs)-1):
            col_widths += self.grid.GetColSize(n)
        remaining_width = self.grid.GetParent().GetSize()[0] - col_widths - self._width_delta - self.grid.GetRowLabelSize()
        self.grid.SetColSize( len(self.col_defs)-1, max(remaining_width, 100) )

    def on_select_cell(self, event):
        self.cur_row = event.GetRow()
        self.cur_col = event.GetCol()
        event.Skip()
        self.on_focus()

    def update_display(self, start_editing=False):
        if start_editing: self.editing = True
        if not self.editing: return

        # values is a list of lists with the values of the cells
        value = self.editing_values if self.editing_values is not None else self.value
        rows_new = len(value)
        if self.can_add and self.immediate: rows_new += 1

        # add or remove rows
        rows = self.grid.GetNumberRows()
        if rows < rows_new:
            self.grid.AppendRows(rows_new - rows)
        elif rows != rows_new:
            self.grid.DeleteRows(rows_new, rows - rows_new)

        # update content
        self._changing_value = True
        for i,row in enumerate(value):
            for j, col in enumerate(row or []):
                self.grid.SetCellValue(i, j, compat.unicode(col))
        if self.can_add and self.immediate:
            for j, col in enumerate(self.default_row):
                self.grid.SetCellValue(rows_new-1, j, compat.unicode(col))

        self._changing_value = False

        # update state of the remove button and the row label
        self._update_apply_button()
        self._update_remove_button()
        self._update_indices()

    def apply(self, event=None):
        """Apply the edited value; called by Apply button.

        If self.with_index and self.owner.set_... exists, this will be called with values and indices.
        In this case, self.owner.properties_changed will not be called additionally.
        Otherwise, the standard mechanism will be used."""
        self.grid.SaveEditControlValue() # end editing of the current cell
        new_value = self._get_new_value()
        if new_value is None:  # not modified
            if event is not None: event.Skip()
            return

        if self.with_index:
            setter = getattr(self.owner, "set_%s"%self.attributename, None)

        if not self.with_index or not setter:
            self.on_value_edited(new_value)
            self._update_apply_button()
            if event is not None: event.Skip()
            return

        indices = [int(i) if i else None  for i in self.indices]
        #self._changing_value = True
        old_value = self.value[:]
        self.value[:] = new_value
        setter(old_value, indices)
        #self._changing_value = False
        self.editing_values = None
        self._initialize_indices()
        self._update_indices()

        self._update_apply_button()
        if event is not None: event.Skip()
    
    def flush(self):
        self.apply()

    def reset(self, event):
        "Discard the changes."
        self.editing_values = None
        self._initialize_indices()
        self.update_display()
        event.Skip()

    def _get_new_value(self):
        # returns None if not edited
        if self.editing_values is None: return None
        ret = self.editing_values[:]
        if self.with_index:
            indices = self.indices
        modified = False
        if self.SKIP_EMPTY:
            delete = set()
            for i,row in enumerate(ret):
                if self.with_index and self.indices[i]: continue
                if row is not None and not any( r.strip() for r in row ): row = None
                if row is None:
                    delete.add(i)
                    continue
            if self.with_index:
                indices = [index for i,index in enumerate(indices) if not i in delete]
            ret = [row for i,row in enumerate(ret) if not i in delete]

        # compare the lengths of the original vs. current values
        if len(self.value) != len(ret):
            modified = True
        # compare the indices
        if self.with_index and indices!=[str(i) for i in range(len(self.value))]:
            modified = True
        # go through the rows
        for i,row in enumerate(ret):
            if row is None:
                # empty row
                ret[i] = [""]*len(self.col_defs)
                modified = True
            if not modified:
                for j, col in enumerate(row):
                    if col != self.value[i][j]:
                        modified = True
        if not modified:
            return None
        return ret

    # helpers for self.with_index  handling ############################################################################
    def _initialize_indices(self):
        if not self.with_index: return
        self.indices = [str(i) for i in range(len(self.value))]

    def _update_indices(self):
        if not self.grid or not self.with_index: return
        for i, index in enumerate(self.indices):
            self.grid.SetRowLabelValue(i, index)

    # edit handlers; add/remove/insert button handlers #################################################################
    def on_cell_changing(self, event):
        # XXX validate; event.Veto if not valid
        self.on_focus()
        if not self.validation_res: return
        row,col = event.Row, event.Col

    def on_cell_changed(self, event):
        # user has entered a value
        self.on_focus()
        row,col = event.Row, event.Col
        value = event.GetEventObject().GetCellValue(row,col)  # the new value
        if self.validation_res and self.validation_res[col]:
            validation_re = self.validation_res[col]
            match = validation_re.match(value)
            if not match:
                wx.Bell()
                event.Veto()
                return

        if self.immediate or (not self.can_add and not self.can_insert and not self.can_insert):
            if row>=len(self.value):
                self.add_row(None)
            # immediate
            if self.value[row] is None:
                self.value[row] = self.default_row[:]
            self.value[row][col] = value
            self._notify()
            event.Skip()
            return

        activate_apply = not self.editing_values
        data = self._ensure_editing_copy()
        if data[row] is None:
            data[row] = self.default_row[:]
        #if self.col_defs[col][1]==self.STRING:
        if self.col_defs[col][1]==self.INT:
            value = int(value)
        elif self.col_defs[col][1]==self.FLOAT:
            value = float(value)
        #elif self.col_defs[col][1]==self.BOOL:
            #value = bool(value)
        data[row][col] = value
        if activate_apply: self._update_apply_button()
        event.Skip()

    def add_row(self, event):
        self.on_focus()
        values = self._ensure_editing_copy()
        self.grid.AppendRows()
        self.grid.MakeCellVisible(len(values), 0)
        self.grid.ForceRefresh()
        values.append( self.default_row[:] )
        if self.with_index:
            self.indices.append("")
        self._update_remove_button()
        self._update_apply_button()
        self._update_indices()
        if compat.version >= (3,0):
            self.grid.GoToCell( len(values)-1, self.cur_col )
            self.grid.SetFocus()

    def remove_row(self, event):
        self.on_focus()
        if self.immediate and self.can_add and self.cur_row==self.grid.GetNumberRows()-1:
            return
        if not self.can_remove_last and self.grid.GetNumberRows()==1:
            self._logger.warning( _('You can not remove the last entry!') )
            return
        values = self._ensure_editing_copy()
        if values:
            self.grid.DeleteRows(self.cur_row)
            del values[self.cur_row]
            if self.with_index:
                del self.indices[self.cur_row]
            if self.cur_row>=len(values):
                self.cur_row -= 1

        self._update_remove_button()
        self._update_apply_button()
        self._update_indices()
        if compat.version >= (3,0):
            self.grid.GoToCell( self.cur_row, self.cur_col )
            self.grid.SetFocus()

    def insert_row(self, event):
        self.on_focus()
        self.grid.InsertRows(self.cur_row)
        self.grid.MakeCellVisible(self.cur_row, 0)
        self.grid.ForceRefresh()
        values = self._ensure_editing_copy()
        values.insert(self.cur_row, self.default_row[:])
        if self.with_index:
            self.indices.insert(self.cur_row, "")
        self._update_remove_button()
        self._update_apply_button()
        self._update_indices()
        if compat.version >= (3,0):
            self.grid.GoToCell( self.cur_row, self.cur_col )
            self.grid.SetFocus()

    def _ensure_editing_copy(self):
        if self.immediate: return self.value
        if self.editing_values is None:
            self.editing_values = [[col for col in row] for row in self.value]
        return self.editing_values

    def _update_remove_button(self):
        """Enable or disable remove button

        The state of the remove button depends on the number of rows and L{self.can_remove_last}."""
        if not self.grid or not self.buttons: return
        if self.can_remove and not self.can_remove_last:
            self.buttons[-1].Enable(self.grid.GetNumberRows() > 1)

    def _update_apply_button(self):
        if not self.grid or not self.buttons or self.immediate: return
        self.buttons[0].Enable(  self.editing_values is not None)  # the apply button
        self.buttons[-1].Enable( self.editing_values is not None)  # the reset button

    # helpers ##########################################################################################################
    def _set_col_sizes(self, sizes):
        """sets the width of the columns.
        sizes is a list of integers with the size of each column: a value of 0 stands for a default size,
        while -1 means to expand the column to fitthe available space (at most one column can have size -1)"""
        col_to_expand = -1
        total_w = 0
        for i in range(self.grid.GetNumberCols()):
            try:
                w = sizes[i]
            except IndexError:
                return
            if not w:
                self.grid.AutoSizeColumn(i)
                total_w += self.grid.GetColSize(i)
            elif w < 0:
                col_to_expand = i
            else:
                self.grid.SetColSize(i, w)
                total_w += w
        if col_to_expand >= 0:
            self.grid.AutoSizeColumn(col_to_expand)
            w = self.grid.GetSize()[0] - total_w
            if w >= self.grid.GetColSize(col_to_expand):
                self.grid.SetColSize(col_to_expand, w)


class CodeProperty(TextProperty):
    _HORIZONTAL_LAYOUT = False
    _PROPORTION = 3

    def __init__(self, value="", name=None):
        TextProperty.__init__(self, value, multiline=True, name=name, default_value="")

    def create_editor(self, panel, sizer):
        # we want a monospaced font
        TextProperty.create_editor(self, panel, sizer)
        font = wx.Font(9, wx.FONTFAMILY_MODERN, wx.FONTSTYLE_NORMAL, wx.FONTWEIGHT_NORMAL)
        self.text.SetFont(font)

    def get_lines(self):
        if self.deactivated or not self.value.strip(): return []
        ret = self.value.split('\n')
        if ret and not ret[-1]: del ret[-1]
        return [line+'\n' for line in ret]


class ExtraPropertiesProperty(GridProperty):
    LABEL = 'Extra properties for this widget'
    TOOLTIP = ('You can use this property to add some extra custom properties to this widget.\n\n'
               'For each property "prop" with value "val", wxGlade will generate a'
               '"widget.SetProp(val)" line (or a "<prop>val</prop>" line for XRC).')
    _PROPORTION = 3
    SKIP_EMPTY = True

    def __init__(self):
        cols = [(_('Property'), GridProperty.STRING),
                (_('Value'),    GridProperty.STRING)]
        value = []
        GridProperty.__init__(self, value, cols, immediate=True)

    def write(self, output, tabs):
        if not self.value: return
        inner_xml = []
        for row in self.value:
            if row is None: continue
            name, value = row
            if value:
                inner_xml += common.format_xml_tag( u'property', value.strip(), tabs+1, name=name )
        if inner_xml:
            output.extend( common.format_xml_tag( u'extraproperties', inner_xml, tabs, is_xml=True ) )


class ActionButtonProperty(Property):
    # just a button to start an action
    CONTROLNAMES = ["button"]
    background_color = None
    HAS_DATA = False # to be ignored by owner.get_properties()
    def __init__(self, callback):
        self.callback = callback
        self.label = None  # set to None; when creating an editor, self.set_label() may have been called
        Property.__init__(self, None)

    def get(self):
        return self

    def create_editor(self, panel, sizer):
        if self.label is None: self.label = self._find_label()
        self.button = wx.Button( panel, -1, self.label )
        sizer.Add(self.button, 0, wx.EXPAND)
        tooltip = self._find_tooltip()
        if tooltip: compat.SetToolTip(self.button, tooltip)
        self.button.Bind(wx.EVT_BUTTON, self.on_button)
        self.editing = True
        if self.background_color is not None:
            self.button.SetBackgroundColour(self.background_color)

    def set_label(self, label):
        self.label = label
        if self.editing:
            self.button.SetLabel(label)
            if self.background_color is not None:
                self.button.SetBackgroundColour(self.background_color)

    def on_button(self, event):
        self.on_focus()
        self.callback()

    def __call__(self, *args, **kwargs):
        self.callback(*args, **kwargs)

    def write(self, output, tabs=0):
        return


########################################################################################################################

class PropertyOwner(object):
    def __init__(self):
        # property handling
        self.properties = {}
        self.property_names = []
    # property handling ################################################################################################
    def add_property(self, prop, attname):
        # link the property to the owner
        self.properties[attname] = prop
        if prop.name is not None:
            # allow also access via property name like 'class', but only via the properties dict
            self.properties[prop.name] = prop
            self.property_names.append(prop.name)
        else:
            self.property_names.append(attname)
        prop.set_owner(self, attname)
    def __getattr__(self, attr):
        if attr in self.properties:
            # return the value (either the user-provided or the default value)
            return self.properties[attr].get()
        raise AttributeError("%r object has no attribute %r" %(self.__class__, attr))
    def __setattr__(self, name, value):
        if isinstance(value, Property):
            self.add_property(value, name)
            return
        if name!="properties" and name in self.properties and config.debugging:
            raise ValueError("implementation error: property about to be overwritten")
        object.__setattr__(self, name, value)
    def copy_properties(self, other, properties):
        "copy named properties from other"
        # with short cut for properties with 'values_set'
        for p in properties:
            if hasattr(other, "properties"):
                o_prop = other.properties[p]
                new = o_prop.value_set  if hasattr(o_prop, "value_set") else  o_prop.value
            else:
                new = getattr(other, p)
            prop = self.properties[p]
            if hasattr(prop, "value_set") and isinstance(new, set):
                old = prop.value_set
            else:
                old = prop.get()
            if new!=old:
                prop.set(new)
        self.properties_changed(properties)
    def check_property_modification(self, name, value, new_value):
        # return False in derived class to veto a user modification
        return True
    def properties_changed(self, modified):
        """properties edited; trigger actions like widget or sizer update;
        'modified' is None or a list of property names;
        the properties_changed method of a derived class may add properties to 'modified' before calling base classes"""
        pass
    def get_properties(self, without=set()):
        # return list of properties to be written to XML file
        ret = []
        for name in self.property_names:
            if name in ("class","name","base") or name in without: continue
            prop = self.properties[name]
            if not prop.HAS_DATA: continue
            if prop.attributename in without: continue  # for e.g. option/proportion
            if prop is not None: ret.append(prop)
        return ret
    def check_prop(self, name):
        if not name in self.properties: return False
        prop = self.properties[name]
        if prop.blocked: return False
        return prop.is_active()<|MERGE_RESOLUTION|>--- conflicted
+++ resolved
@@ -382,11 +382,7 @@
         #if self.val_range[1] is None:
             #self.spin = wx.SpinCtrl( panel, -1, min=self.val_range[0] )
         #else:
-<<<<<<< HEAD
         self.spin = self.create_spin_ctrl(panel)
-=======
-        self._create_spin_ctrl(panel)
->>>>>>> 5df447dc
 
         if self.deactivated is not None:
             self.spin.Enable(not self.deactivated)
@@ -453,35 +449,13 @@
     deactivated = True
 
 
-<<<<<<< HEAD
-class SpinDoublePropertyA(SpinProperty):
+class SpinDoubleProperty(SpinProperty):
+    # float
     deactivated = False
-    def __init__(self, value, val_range=(0.0,1000.0), immediate=False, default_value=_DefaultArgument, name=None):
-        SpinProperty.__init__(self, value, val_range=val_range, immediate=immediate, default_value=default_value, name=name)
-
-    def create_spin_ctrl(self, panel):
-        style = wx.TE_PROCESS_ENTER | wx.SP_ARROW_KEYS
-        spin = wx.SpinCtrlDouble( panel, -1, style=style, min=self.val_range[0], max=self.val_range[1] )
-        val = self.value
-        if not val: spin.SetValue(1.0)  # needed for GTK to display a '0'
-        spin.SetValue(val)
-        return spin
-
     def _set_converter(self, value):
         return float(value)
 
-    def on_spin(self, event):
-        event.Skip()
-        set_current_property(self)
-        if self.spin:
-            self._check_for_user_modification(event.GetString())
-=======
-class SpinDoubleProperty(SpinProperty):
-    # float
-    def _set_converter(self, value):
-        return float(value)
-
-    def _create_spin_ctrl(self, panel):
+    def create_spin_ctrl(self, panel):
         style = wx.TE_PROCESS_ENTER | wx.SP_ARROW_KEYS
         self.spin = wx.SpinCtrlDouble( panel, -1, style=style, min=self.val_range[0], max=self.val_range[1] )
         self.spin.SetValue(self.value)
@@ -490,6 +464,7 @@
             self.spin.SetIncrement(0.1)
         else:
             self.spin.SetIncrement(1.0)
+        return spin
 
     def set_range(self, min_v, max_v):
         new_range = (min_v, max_v)
@@ -500,13 +475,19 @@
         except AttributeError:
             pass
 
+    def on_spin(self, event):
+        event.Skip()
+        set_current_property(self)
+        if self.spin:
+            self._check_for_user_modification(event.GetString())
+
+
 class SpinDoublePropertyA(SpinDoubleProperty):
     deactivated = False
 class SpinDoublePropertyD(SpinDoubleProperty):
     deactivated = True
 
 
->>>>>>> 5df447dc
 
 
 def _is_gridbag(sizer):
@@ -1851,22 +1832,6 @@
 class FileNamePropertyD(FileNameProperty):
     deactivated = True
 
-class BitmapProperty(FileNameProperty):
-    # these can be set on an instance
-    message = _("Choose a bitmap file")
-    wildcard = _("All files|*")
-    default_extension = ""
-    #def __init__(self, value="", style=0, default_value=_DefaultArgument, name=None):
-        #self.style = style
-        #DialogProperty.__init__(self, value, False, True, default_value, name)
-
-    def _on_label_dblclick(self, event):
-        # show help
-        common.palette._show_html( config.bmp_manual_file )
-
-class BitmapPropertyD(BitmapProperty):
-    deactivated = True
-
 
 class BitmapProperty(FileNameProperty):
     def __init__(self, value="", name=None):
@@ -1920,6 +1885,22 @@
         self._size = self._warning = self._error = None
         style = wx.FD_OPEN | wx.FD_FILE_MUST_EXIST
         FileNameProperty.__init__(self, value, style, '', name)
+
+class BitmapProperty(FileNameProperty):
+    # these can be set on an instance
+    message = _("Choose a bitmap file")
+    wildcard = _("All files|*")
+    default_extension = ""
+    #def __init__(self, value="", style=0, default_value=_DefaultArgument, name=None):
+        #self.style = style
+        #DialogProperty.__init__(self, value, False, True, default_value, name)
+
+    def _on_label_dblclick(self, event):
+        # show help
+        common.palette._show_html( config.bmp_manual_file )
+
+class BitmapPropertyD(BitmapProperty):
+    deactivated = True
 
 
 class ColorProperty(DialogProperty):
