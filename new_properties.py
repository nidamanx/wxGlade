"""Classes to handle the various properties of the widgets (name, size, colour, etc.)

File has been created in 2016; parts are from the old version of widget_properties.py:
@copyright: 2002-2007 Alberto Griggio, 2012-2016 Carsten Grohmann

Interface to owner modified; see below for class PropertyOwner

@copyright: 2016-2020 Dietmar Schwertberger
@license: MIT (see LICENSE.txt) - THIS PROGRAM COMES WITH NO WARRANTY
"""

import common, config, compat, logging, misc
from collections import OrderedDict
import re, os
import wx

if wx.Platform != '__WXMSW__':
    import wx.lib.stattext


class _DefaultArgument(object):
    def __bool__(self):
        return False
    def __nonzero__(self):
        return False
_DefaultArgument = _DefaultArgument()


# some building blocks for regular expressions:
_leading  = r"^\s*\(?\s*"          # whitespace, optionally including an opening "("
_int      = r"(0|(?:-?[1-9]\d*))"  # a number group matching any integer
_ge_m1    = r"((?:-1)|(?:\d+))"    # a number group matching integers >=-1
_g_0      = r"([1-9]\d*)"          # a number group matching integers >0
_ge_0     = r"(\d+)"               # a number group matching integers >=0
_comma    = r"\s*,\s*"             # a comma, optionally with surrounding whitespace
_trailing = r"\s*\)?\s*$"          # whitespace, optionally including a closing ")"

_float    = r"([+-]?\d*(?:\.\d*))"  # a number group matching a float


# track current property and allow flushing it before saving
current_property = None

def set_current_property(prop):
    'called e.g. when focus is set to a property'
    global current_property
    current_property = prop

def flush_current_property():
    'called before a file is saved or code is generated'
    if not current_property or not current_property.editing: return
    current_property.flush()

misc.flush_functions.append(flush_current_property)


class Property(object):
    "Base class for property editors"
    deactivated = None # None: can not be deactivated; otherwise bool value
    auto_activated = False # if True, it can be deactivated, but not by the user
    readonly = False
    TOOLTIP = None
    LABEL = None # defaults to property name
    CONTROLNAMES = ["enabler"]  # for activation; also these attributes will be set to None when the editor is destroyed
    GROW = False # if this is True, no spacer is added after the control, so it may grow down to the lower edge
    HAS_DATA = True
    min_version = None  # can be overwritten in instances; currently only used by BitmapProperty

    def __init__(self, value, default_value=_DefaultArgument, name=None):#, write_always=False):
        self.value = value
        self.previous_value = None  # only set during call of self.owner.properties_modified
        # when the property is assigned to an instance property, these will be set:
        self.owner = None
        self.name = name
        self.attributename = None
        self.modified = False  # either by the user or from loaded file; WidgetStyleProperty.write uses it
        # this can be set to True by the owner, depending on another property value; value will still be written to XML
        self.blocked = False
        self.default_value = default_value
        self.controls = None
        self.editing = False

    def set_owner(self, owner, attributename=None):
        self.owner = owner
        self.attributename = attributename
        if self.name is None: self.name = attributename

    ####################################################################################################################
    # the interface from owner and application
    def get(self):
        "get the value, or the default value if deactivated; usually not used directly, as owner.property will call it"
        if not self.deactivated:
            return self.value
        return self.default_value
    get_value = get  # XXX remove again?

    def _set_converter(self, value):
        return value

    def set(self, value, activate=None, deactivate=None, notify=False):
        """set the value of the property (note that the property need not be active)
        updates display if editor is visible; doesn't notify owner or application!
        optionally, the property will be activated or deactivated"""
        self.value = self._set_converter(value)
        self.modified = True
        if activate is None and deactivate is None:
            self.update_display()
            if notify: self._notify()
            return

        if activate and self.deactivated:
            self.set_active(True)  # set active will call update_display
        elif deactivate and not self.deactivated:
            self.set_active(False)
        else:
            self.update_display()
        if notify: self._notify()

    def set_temp(self, value):
        # set e.g. to a temporary class name during preview; restored in CodeWriter.clean_up()
        if value==self.value: return
        if not hasattr(self.owner, "_restore_data"): self.owner._restore_data ={}
        if not self.name in self.owner._restore_data:
            self.owner._restore_data[self.name] = self.value
        self.value = value

    def load(self, value, activate=None, deactivate=None, notify=False):
        # called from xml_parse ... add_property(self, name, val)
        # a derived class like TextProperty may implement a load method, e.g. to unescape strings
        # (this should actually handled by xml_parse itself, but this might have side effects)
        self.set(value, activate, deactivate, notify)
        self.previous_value = None

    def set_default(self, default_value):
        default_value = self._set_converter(default_value)
        if default_value==self.default_value: return
        self.default_value = default_value
        if self.is_active(): return
        self.value = default_value
        self.update_display()

    def is_active(self):
        "check whether property is not deactivated"
        return not self.deactivated

    def set_active(self, active=True):
        "activates or deactivates the property; updates display if editor is visible; doesn't notify owner or application!"
        #assert self.default_value is not _DefaultArgument
        if active and not self.deactivated: return
        if not active and self.deactivated: return
        self.deactivated = not active
        self.update_display()
        self.activate_controls()

    def set_blocked(self, block=True):
        if block and self.blocked: return
        if not block and not self.blocked: return
        self.blocked = block
        self.activate_controls()

    ####################################################################################################################
    # internal interface from the editor controls
    def on_value_edited(self, value, active=None):
        """called from self when the user has entered a new value or de-/activated the property
        controls need not to be set, but the owner needs to be notified and the application"""
        common.history.property_changing(self)
        if active is not None:
            self.deactivated = not active
        self.previous_value = self.value  # this does not work always, e.g. for GridProperty which may edit in place
        previous_modified = self.modified
        self.set(value)
        self._notify()
        common.history.property_changed(self)
        self.previous_value = None

    def _check_for_user_modification(self, new_value, force=False, activate=False):
        # force: set to True when e.g. called from self.toggle_activate
        if new_value == self.value:
            if activate and not self.deactivated: activate = False
            if not force and not activate:
                return False
        if not self.owner.check_property_modification(self.name, self.value, new_value):
            if self.editing:
                self.update_display()
            return False
        if activate or force:
            self.deactivated = not activate
        self.on_value_edited(new_value)
        if activate or force:
            self.activate_controls()
        return True

    def _notify(self):
        self.modified = True
        common.root.saved = False
        self.owner.properties_changed([self.name])

    def toggle_active(self, active=None, refresh=True):
        "Toggle the activation state"
        # active is not given when refreshing target and enabler
        if active != self.deactivated: return
        for controlname in self.CONTROLNAMES:
            if controlname=="enabler": continue
            control = getattr(self, controlname, None)
            if control is None: continue
            control.Enable(active)
        self.on_value_edited(self.value, active)
        self.activate_controls()

    ####################################################################################################################
    # XML file
    def get_string_value(self):
        if self.value is True:  return '1'
        if self.value is False: return '0'
        return str(self.value)

    def write(self, output, tabs=0):
        """Writes the xml code for this property onto the given file or file-like object.
        Argument tabs (int) is the indentation level.
        This is the default implementation."""
        if not self.is_active():
            return
        if self.default_value is wx.NullColour:  # workaround for wxPython Phoenix bug 404
            if self.value is self.default_value:
                return
        elif self.default_value is not _DefaultArgument and self.value==self.default_value:
            #if self.default_value is not _DefaultArgument and self.value==self.default_value:
            # value is the default value -> not to be written
            return
        if self.value is None or isinstance(self.value, compat.basestring) and not self.value:
            # value is empty string
            return

        # get the value as string
        string_getter = getattr(self.owner, "get_%s_string"%self.attributename, None)
        if string_getter:
            value = string_getter()
            if not value: return
        else:
            value = self.get_string_value()
        # write the value
        output.extend( common.format_xml_tag(self.name, value, tabs) )

    ####################################################################################################################
    # editor (controls are added to common.property_panel)
    def create_editor(self, panel, sizer):
        # when done, call self.update_display(start_editing=True)
        return None  # default implementation: no editor (hidden property, not user editable)

    def destroy_editor(self):
        # delete e.g. references to controls
        for att in self.CONTROLNAMES:
            setattr(self, att, None)
        self.editing = False

    def update_display(self, start_editing=False):
        # when the value has changed
        # if start_editing: self.editing = True
        # if not self.editing: return
        pass

    def activate_controls(self):
        "enable/disable controls; if the property can be enabled/disabled, also set the checkbox"
        if not self.editing: return
        if self.blocked:
            active = False
        else:
            active = not self.deactivated

        for controlname in self.CONTROLNAMES:
            if controlname=="enabler": continue
            control = getattr(self, controlname, None)
            if control is None: continue
            if isinstance(control, (tuple,list)):
                for c in control:
                    if c is not None: c.Enable(active)
            else:
                control.Enable(active)

        if "enabler" in self.CONTROLNAMES and self.enabler is not None:
            self.enabler.Enable(not self.blocked)
            self.enabler.SetValue(not self.deactivated)
    def has_control(self, control):
        "check whether control belongs to this property (e.g. for dropping onto property"
        for controlname in self.CONTROLNAMES:
            c = getattr(self, controlname, None)
            if c is None: continue
            if c is control: return True
        # if hasattr(self, "label") and c is self.label: return True# this doesn't work f. wx.lib.stattext.GenStaticText
        return False

    # editor helpers
    def _get_label(self, label, panel, name=None):
        width, height = panel.GetTextExtent(label)
        width = max(width, config.label_width)
        if wx.Platform == '__WXMSW__':
            if name is not None:
                return wx.StaticText( panel, -1, label, size=(width,height), name=name )
            return wx.StaticText( panel, -1, label, size=(width,height) )
        return wx.lib.stattext.GenStaticText( panel, -1, label, size=(width,height) )

    def on_focus(self, event=None):
        global current_property
        current_property = self
        if event is not None:
            event.Skip()

    def flush(self):
        pass

    ####################################################################################################################
    # helpers
    def _mangle(self, label):
        "Returns a mangled version of label, suitable for displaying the name of a property"
        return misc.wxstr(misc.capitalize(label).replace('_', ' '))
    def _find_label(self):
        "check self.LABEL; then go through base classes and check the _PROPERTY_LABELS dictionaries"
        if self.LABEL: return self.LABEL
        import inspect

        classes = inspect.getmro(self.owner.__class__)
        for cls in classes:
            if not hasattr(cls, "_PROPERTY_LABELS"): continue
            if self.name in cls._PROPERTY_LABELS:
                return cls._PROPERTY_LABELS[self.name]
        return self._mangle(self.name)
    def _find_tooltip(self):
        "go through base classes and check the _PROPERTY_HELP dictionaries"
        if self.TOOLTIP: return self.TOOLTIP
        import inspect

        classes = inspect.getmro(self.owner.__class__)
        help = None
        for cls in classes:
            if hasattr(cls, "_PROPERTY_HELP") and self.name in cls._PROPERTY_HELP:
                help = cls._PROPERTY_HELP[self.name]
                break
        if self.min_version:
            min_version_s = ".".join( (str(v) for v in self.min_version) )
            min_version_s = "This property is only supported on wx %s or later."%min_version_s
            if help:
                help = "%s\n\n%s"%(help, min_version_s)
        return help
    def _set_tooltip(self, *controls):
        tooltip = self._find_tooltip()
        if not tooltip: return
        for c in controls:
            if not c: continue
            if not c.GetToolTip():
                compat.SetToolTip(c, tooltip)
            if self.min_version and isinstance(c, wx.TextCtrl):
                c.SetForegroundColour(wx.BLUE)


# these classes are not really used, as they don't have an editor:
class PropertyA(Property):
    # can be activated/deactivated; active by default
    deactivated = False

class PropertyD(Property):
    # can be activated/deactivated; deactivated by default
    deactivated = True

class PropertyRO(Property):
    # can be activated/deactivated; deactivated by default
    readonly = True


class SpinProperty(Property):
    # int
    CONTROLNAMES = ["enabler", "spin"]
    def __init__(self, value, val_range=(0,1000), immediate=False, default_value=_DefaultArgument, name=None):
        # val_range: (min_value,max_value)
        if isinstance(val_range, (int,float)):    # we allow val_range to be supplied as integer
            if val_range<0 and value>=0:  # typically val_range is len(choices)-1  for empty choices
                value = val_range
                val_range = (val_range,val_range)
            elif val_range>=0:
                val_range = (0,val_range)
            else:
                val_range = (val_range,0)
        self.val_range = val_range
        self.immediate = immediate
        Property.__init__(self, value, default_value, name)

    def _set_converter(self, value):
        return int(value)

    def create_spin_ctrl(self, panel):
        style = wx.TE_PROCESS_ENTER | wx.SP_ARROW_KEYS
        spin = wx.SpinCtrl( panel, -1, style=style, min=self.val_range[0], max=self.val_range[1] )
        val = self.value
        if not val: spin.SetValue(1)  # needed for GTK to display a '0'
        spin.SetValue(val)
        spin.SetSelection(-1,-1)
        return spin

    def create_editor(self, panel, sizer):
        if self.val_range is None:
            self.val_range = (0, 1000)

        hsizer = wx.BoxSizer(wx.HORIZONTAL)
        # label
        label_text = self._find_label()
        label = self.label_ctrl = self._get_label(label_text, panel)
        hsizer.Add(label, 0, wx.ALL | wx.ALIGN_CENTER, 3)
        # checkbox, if applicable
        self.enabler = None
        if self.deactivated is not None:
            self.enabler = wx.CheckBox(panel, -1, '')
            if config.preferences.use_checkboxes_workaround:
                size = self.enabler.GetSize()
                self.enabler.SetLabel("Enable %s"%label_text)
                self.enabler.SetMaxSize(size)
            self.enabler.SetValue(not self.deactivated)
            self.enabler.Bind( wx.EVT_CHECKBOX, lambda event: self.toggle_active(event.IsChecked()) )
            hsizer.Add(self.enabler, 0, wx.ALIGN_CENTER_VERTICAL|wx.LEFT, 3)
        self.spin = self.create_spin_ctrl(panel)

        if self.deactivated is not None:
            self.spin.Enable(not self.deactivated)
        elif self.blocked or self.readonly:
            self.spin.Enable(False)

        # layout of the controls / sizers
        hsizer.Add(self.spin, 5, wx.ALL | wx.ALIGN_CENTER, 3)
        sizer.Add(hsizer, 0, wx.EXPAND)

        self._set_tooltip(label, self.spin, self.enabler)

        self.spin.Bind(wx.EVT_KILL_FOCUS, self.on_kill_focus) # by default, the value is only set when the focus is lost
        self.spin.Bind(wx.EVT_SET_FOCUS, self.on_focus)
        if wx.Platform == '__WXMAC__' or self.immediate:
            self.spin.Bind(wx.EVT_SPINCTRL, self.on_spin)
            self.spin.Bind(wx.EVT_TEXT_ENTER, self.on_spin)   # we want the enter key (see style above)
        self.editing = True

    def _create_spin_ctrl(self, panel):
        style = wx.TE_PROCESS_ENTER | wx.SP_ARROW_KEYS
        self.spin = wx.SpinCtrl( panel, -1, style=style, min=self.val_range[0], max=self.val_range[1] )
        val = self.value
        if not val: self.spin.SetValue(1)  # needed for GTK to display a '0'
        self.spin.SetValue(val)

    def on_kill_focus(self, event=None):
        if event is not None: event.Skip()
        self.flush()

    def flush(self):
        if self.spin is None: return
        if self.spin.IsBeingDeleted(): return
        if not compat.wxWindow_IsEnabled(self.spin): return  # XXX delete this?
        self._check_for_user_modification(self.spin.GetValue())

    def update_display(self, start_editing=False):
        if start_editing: self.editing = True
        if not self.editing: return
        self.spin.SetValue(self.value)

    def on_spin(self, event):
        event.Skip()
        set_current_property(self)
        if self.spin:
            self._check_for_user_modification(self.spin.GetValue())

    def set_range(self, min_v, max_v):
        new_range = (min_v, max_v)
        if new_range==self.val_range: return
        self.val_range = new_range
        try:
            self.spin.SetRange(min_v, max_v)
        except AttributeError:
            pass

    #def write(self, outfile, tabs=0):
        #if self.is_active():
            #Property.write(self, outfile, tabs)

class SpinPropertyA(SpinProperty):
    deactivated = False
class SpinPropertyD(SpinProperty):
    deactivated = True


class SpinDoubleProperty(SpinProperty):
    # float
    deactivated = False
    def _set_converter(self, value):
        if isinstance(value, compat.unicode):
            return float(value.replace(u",", u"."))
        elif isinstance(value, bytes):
            return float(value.replace(b",", b"."))
        return value

    def create_spin_ctrl(self, panel):
        style = wx.TE_PROCESS_ENTER | wx.SP_ARROW_KEYS
        spin = wx.SpinCtrlDouble( panel, -1, style=style, min=self.val_range[0], max=self.val_range[1] )
        spin.SetDigits(3)
        spin.SetValue(self.value)
        range_ = abs(self.val_range[1]-self.val_range[0])
        if range_<=1.0:
            spin.SetIncrement(0.1)
        else:
            spin.SetIncrement(1.0)
        return spin

    def set_range(self, min_v, max_v):
        new_range = (min_v, max_v)
        if new_range==self.val_range: return
        self.val_range = new_range
        try:
            self.spin.SetRange(min_v, max_v)
        except AttributeError:
            pass

    def on_spin(self, event):
        event.Skip()
        set_current_property(self)
        if self.spin:
            self._check_for_user_modification(event.GetString())


class SpinDoublePropertyA(SpinDoubleProperty):
    deactivated = False
class SpinDoublePropertyD(SpinDoubleProperty):
    deactivated = True


def _is_gridbag(sizer):
    return sizer and sizer._IS_GRIDBAG


class LayoutProportionProperty(SpinProperty):
    def __init__(self, value):
        SpinProperty.__init__(self, value, name="option", immediate=True)

    def write(self, outfile, tabs=0):
        if not _is_gridbag(self.owner.sizer):
            Property.write(self, outfile, tabs)

    def create_editor(self, panel, sizer):
        if _is_gridbag(self.owner.sizer): return
        SpinProperty.create_editor(self, panel, sizer)


#class LayoutPosProperty(SpinProperty):
    #readonly = True
    #TOOLTIP = "Position of item within sizer\nCan't be edited; use Cut & Paste or Drag & Drop to reposition an item."

    #def __init__(self, value):
        #SpinProperty.__init__(self, value, val_range=(0,1000), immediate=False, default_value=_DefaultArgument, name="pos")

    #def write(self, *args, **kwds):
        ## maybe, for GridBagSizers row/col should be written
        #pass


class LayoutSpanProperty(Property):
    TOOLTIP = "cell spanning for GridBagSizer items: rows, columns\nOnly editable if the adjacent cells are empty."
    # (int,int)
    CONTROLNAMES = ["rowspin","colspin"]
    def __init__(self, value):
        self.immediate = True
        Property.__init__(self, value, default_value=(1,1), name="span")

    validation_re = re.compile(_leading + _ge_0 + _comma + _ge_0 + _trailing )  # match a pair of integers >=0
    normalization = "%s, %s%s" # for normalization % valiation_re.match(...).groups()

    def _convert_from_text(self, value):
        match = self.validation_re.match(value)
        #if not match: return self.value
        if not match: return None
        groups = match.groups()
        return (int(groups[0]),int(groups[1]))
    
    def _set_converter(self, value):
        if isinstance(value, compat.basestring):
            return self._convert_from_text(value)
        return value
    def get_string_value(self):
        return "%d, %d"%self.value

    def create_editor(self, panel, sizer):
        if not _is_gridbag(self.owner.parent): return
        max_rows, max_cols = self.owner.parent.check_span_range(self.owner.index, *self.value)

        hsizer = wx.BoxSizer(wx.HORIZONTAL)
        # label
        self.label_ctrl = label = self._get_label(self._find_label(), panel)
        hsizer.Add(label, 0, wx.ALL | wx.ALIGN_CENTER, 3)
        # checkbox, if applicable
        self.enabler = None

        style = wx.TE_PROCESS_ENTER | wx.SP_ARROW_KEYS
        self.rowspin = wx.SpinCtrl( panel, -1, style=style, min=1, max=max_rows)  # don't set size here as the
        self.colspin = wx.SpinCtrl( panel, -1, style=style, min=1, max=max_cols)  # combination withe SetSelection fails
        val = self.value
        self.rowspin.SetValue(val and val[0] or 1)
        self.colspin.SetValue(val and val[1] or 1)
        self.rowspin.Enable(max_rows!=1)
        self.colspin.Enable(max_cols!=1)
        self.rowspin.SetSelection(-1, -1)
        self.colspin.SetSelection(-1, -1)

        # layout of the controls / sizers; when adding the spins, set min size as well
        hsizer.Add(wx.StaticText(panel, -1, _("Rows:")), 1, wx.LEFT | wx.ALIGN_CENTER_VERTICAL, 3)
        si = hsizer.Add(self.rowspin, 5, wx.ALL | wx.ALIGN_CENTER, 3).SetMinSize( (30,-1) )
        hsizer.Add(wx.StaticText(panel, -1, _("Cols:")), 1, wx.LEFT | wx.ALIGN_CENTER_VERTICAL, 3)
        hsizer.Add(self.colspin, 5, wx.ALL | wx.ALIGN_CENTER, 3).SetMinSize( (30,-1) )
        sizer.Add(hsizer, 0, wx.EXPAND)

        self._set_tooltip(label, self.rowspin, self.colspin)

        self.rowspin.Bind(wx.EVT_KILL_FOCUS, self.on_kill_focus) # by default, the value is only set when the focus is lost
        self.colspin.Bind(wx.EVT_KILL_FOCUS, self.on_kill_focus)
        self.rowspin.Bind(wx.EVT_SET_FOCUS, self.on_focus)
        self.colspin.Bind(wx.EVT_SET_FOCUS, self.on_focus)
        if self.immediate:
            self.rowspin.Bind(wx.EVT_SPINCTRL, self.on_spin)
            self.rowspin.Bind(wx.EVT_TEXT_ENTER, self.on_spin)   # we want the enter key (see style above)
            self.colspin.Bind(wx.EVT_SPINCTRL, self.on_spin)
            self.colspin.Bind(wx.EVT_TEXT_ENTER, self.on_spin)
        self.editing = True

    def on_kill_focus(self, event=None):
        if event is not None: event.Skip()
        self.flush()

    def flush(self):
        if self.rowspin is None or self.colspin is None: return
        if self.rowspin.IsBeingDeleted() or self.colspin.IsBeingDeleted(): return
        self._check_for_user_modification( (self.rowspin.GetValue(),self.colspin.GetValue() ) )

    def update_display(self, start_editing=False):
        if start_editing: self.editing = True
        if not self.editing: return
        self.rowspin.SetValue(self.value[0])
        self.colspin.SetValue(self.value[1])

    def on_spin(self, event):
        event.Skip()
        set_current_property(self)
        if self.rowspin and self.colspin:
            self._check_for_user_modification( (self.rowspin.GetValue(),self.colspin.GetValue() ) )
            # update ranges
            max_rows, max_cols = self.owner.parent.check_span_range(self.owner.index, *self.value)
            self.rowspin.SetRange(1,max_rows)
            self.colspin.SetRange(1,max_cols)
            self.rowspin.Enable(max_rows!=1)
            self.colspin.Enable(max_cols!=1)

    def write(self, outfile, tabs=0):
        if _is_gridbag(self.owner.parent):
            Property.write(self, outfile, tabs)


class CheckBoxProperty(Property):
    # bool
    CONTROLNAMES = ["checkbox"]

    def _set_converter(self, value):
        if isinstance(value, compat.basestring):
            return int(value) # keep 0/1 instead of False/True for writing to XML file
        return value

    def _display_value(self):
        self.checkbox.SetValue( bool(self.value) )

    def create_editor(self, panel, sizer):
        label_text = self._find_label()
        self.checkbox = wx.CheckBox(panel, -1, '', name=label_text)
        self._display_value()
        self.label_ctrl = label = self._get_label(label_text, panel, name=label_text)

        if config.preferences.use_checkboxes_workaround:
            size = self.checkbox.GetSize()
            self.checkbox.SetLabel(label_text)
            self.checkbox.SetMaxSize(size)

        hsizer = wx.BoxSizer(wx.HORIZONTAL)
        #hsizer.Add(label, 2, wx.ALIGN_CENTER_VERTICAL | wx.ALL, 3)
        hsizer.Add(label, 0, wx.ALIGN_CENTER_VERTICAL | wx.ALL, 3)
        #hsizer.SetItemMinSize(0, config.label_initial_width, -1)
        #hsizer.AddSpacer(20)
        hsizer.Add(self.checkbox, 0, wx.ALIGN_LEFT | wx.ALL, 3)
        hsizer.AddStretchSpacer(5)
        sizer.Add(hsizer, 0, wx.EXPAND)
        self._set_tooltip(label, self.checkbox)
        self.checkbox.Bind(wx.EVT_CHECKBOX, self.on_change_val)
        self.editing = True

    def update_display(self, start_editing=False):
        if start_editing: self.editing = True
        if not self.editing: return
        self._display_value()

    def on_change_val(self, event):
        new_value = event.IsChecked()
        self.on_focus()
        self._check_for_user_modification(new_value)


class InvCheckBoxProperty(CheckBoxProperty):
    # display is inverted; used for application.overwrite
    def _display_value(self):
        self.checkbox.SetValue( not bool(self.value) )

    def on_change_val(self, event):
        new_value = not event.IsChecked()
        self.on_focus()
        self._check_for_user_modification(new_value)


class RadioProperty(Property):
    # choice
    CONTROLNAMES = ["options"]

    def __init__(self, value, values, labels=None, columns=1, aliases=None, tooltips=None, default_value=_DefaultArgument,
                 name=None):
        self.values = values    # e.g. a list of ints
        self.aliases = aliases  # e.g. a list of strings, corresponding to values; these can be set and will be written
        self.labels = labels or aliases or values
        self.tooltips = tooltips
        self.columns = columns
        Property.__init__(self, value, default_value, name)

    def _set_converter(self, value):
        if not value in self.values:
            value = self.values[self.aliases.index(value)]
        return value

    def get_string_value(self):
        if self.aliases and not self.value in self.aliases:
            return self.aliases[self.values.index(self.value)]
        return Property.get_string_value(self)

    def create_editor(self, panel, sizer):
        label = self._find_label()
        style = wx.RA_SPECIFY_COLS | wx.NO_BORDER | wx.CLIP_CHILDREN
        self.options = wx.RadioBox(panel, -1, label, choices=self.labels, majorDimension=self.columns, style=style)
        sizer.Add(self.options, 0, wx.EXPAND)

        if self.tooltips:
            for i,tooltip in enumerate(self.tooltips):
                if tooltip:
                    self.options.SetItemToolTip(i, tooltip)
        else:
            self._set_tooltip(self.options)

        self.update_display(True)
        self.options.Bind(wx.EVT_RADIOBOX, self.on_radio)

    def update_display(self, start_editing=False):
        if start_editing: self.editing = True
        if not self.editing: return
        self.options.SetSelection( self.values.index(self.value) )
        if self.blocked: self.options.Disable()

    def on_radio(self, event):
        event.Skip()
        self.on_focus()
        new_value = self.values[event.GetInt()]
        self._check_for_user_modification(new_value)

    def enable_item(self, index, enable=True):
        if not self.editing: return
        self.options.EnableItem(index, enable)


class IntRadioProperty(RadioProperty):
    #def set(self, value, activate=False, deactivate=False):
    #    RadioProperty.set(self, int(value), activate, deactivate)
    def _set_converter(self, value):
        return int(value)


class _CheckListProperty(Property):
    # common base class for Flags and WidgetStyleFlags; keeps self.value_set as a set of strings
    CONTROLNAMES = ["enabler", "_choices"]
    EXCLUDES = EXCLUDES2 = None  # EXCLUDES2 will be set dynamically

    def __init__(self, value, default_value=_DefaultArgument, name=None, names=None, values=None):
        self._names = names
        self._values = values  # these will sometimes only be calculated on demand, especially for WidgetStyle
        self.value_set = self._decode_value(value)
        self.enabler = self._choices = None
        Property.__init__(self, None, default_value, name) # with value=None, as this is to be calculated on demand only

    def set_owner(self, owner, attributename):
        Property.set_owner(self, owner, attributename)
        self._check_value()

    def _ensure_values(self):
        if self._names is None or self._values is None: raise ValueError("implementation error")

    def _decode_value(self, value):
        if not value:
            return set()
        if isinstance(value, compat.basestring):
            new_value = set( [v.strip() for v in value.split("|")] )
        elif isinstance(value, int):
            new_value = set()
            if value:
                # decode into set
                self._ensure_values()
                for name, flag_value in zip(self._names, self._values):
                    if flag_value is not None and value & flag_value == flag_value:
                        new_value.add(name)
        elif isinstance(value, (set,tuple,list)):
            new_value = set(value)  # avoid side effects
        return new_value

    def get(self):
        "get the value, or the default value if deactivated; usually not used directly, as owner.property will call it"
        if self.value is None and not self.deactivated and not self.blocked:
            # calculate the numeric value on demand
            if self.value_set: self._ensure_values()
            self.value = 0
            for i, name in enumerate(self._names):
                if name in self.value_set:
                    value = self._values[i]
                    if value is not None: self.value |= value
        return Property.get(self)

    def set(self, value, activate=False, deactivate=False, notify=False):
        new_value_set = self._decode_value(value)

        if new_value_set!=self.value_set:
            self.value_set = new_value_set
        Property.set(self, None, activate, deactivate, notify)  # with None, as this is to be calculated on demand only

    def add(self, value, activate=False, deactivate=False, notify=True):
        if value in self.value_set: return
        self.value_set.add(value)
        Property.set(self, None, activate, deactivate, notify)  # with value=None, as this is to be calculated on demand only

    def remove(self, value, activate=False, deactivate=False, notify=True):
        if not value in self.value_set: return
        self.value_set.remove(value)
        Property.set(self, None, activate, deactivate, notify)  # with value=None, as this is to be calculated on demand only

    def get_list_value(self):
        """Convert the current style in a list of boolean values."""
        combined_values = set()
        for name in self.value_set:
            combined_values.add(name)
            combined_values.update( self.style_defs[name].get("combination",[]) )
        ret = [(name in combined_values) for name in self._names]
        return ret

    def get_string_value(self):
        "Return the selected styles joined with '|', for writing to XML file"
        if not self.value_set: return ""
        # handle combinations: remove the individual components
        value_set = set(self.value_set)
        #for name in self._names:
            #combination = self.style_defs[name].get("combination",[])
            #if combination and name in value_set or value_set.intersection(combination)==combination:
                #value_set.add(name)
                #value_set -= combination

        ret = []
        for name in self._names:
            if name in value_set:
                ret.append(name)
        return '|'.join(ret)

    def write(self, output, tabs=0):
        value = self.get_string_value()
        if value:
            output.extend( common.format_xml_tag(self.name, value, tabs) )

    def create_editor(self, panel, sizer):
        self._choices = []
        tooltips = self._create_tooltip_text()
        for box_label in self.styles.keys():
            static_box = wx.StaticBox(panel, -1, box_label, style=wx.FULL_REPAINT_ON_RESIZE)
            box_sizer = wx.StaticBoxSizer(static_box, wx.VERTICAL)
            for style in self.styles[box_label]:
                checkbox = wx.CheckBox(panel, -1, style)

                if style in tooltips: compat.SetToolTip(checkbox, tooltips[style])
                self._choices.append(checkbox)
                box_sizer.Add(checkbox)

            sizer.Add(box_sizer, 0, wx.ALL | wx.EXPAND, 5)

        self.update_display(True)
        for checkbox in self._choices:
            if checkbox is None: continue  # derived classes may not use all options, e.g. obsolete ones
            checkbox.Bind(wx.EVT_CHECKBOX, self.on_checkbox)

    def on_checkbox(self, event):
        index = self._choices.index( event.GetEventObject() )
        value = self._names[index]
        checked = event.IsChecked()
        event.Skip()
        self.on_focus()
        self._change_value(value, checked)

    def _check_value(self, added=None):
        # e.g. used by ManagedFlags
        pass

    def _change_value(self, value, checked):
        "user has clicked checkbox or History is setting"
        self.previous_value = set(self.value_set)
        if checked:
            if value in self.value_set: return
            self.value_set.add(value)
            if self.EXCLUDES:
                excludes = self.EXCLUDES.get(value, [])
            else:
                excludes = self.style_defs[value].get("exclude",[])
            self.value_set.difference_update( excludes )
        else:
            if value in self.value_set:
                self.value_set.remove(value)
                self.value_set.difference_update( self.style_defs[value].get("combination",[]) )
            else:
                # check if it was set due to a combination
                for name in self._names:
                    combination = self.style_defs[name].get("combination",[])
                    if value in combination and name in self.value_set:
                        self.value_set.remove(name)
                        self.value_set.update(c for c in combination if c!=value)

        # check for combinations: if all flags of a combination are in value_set, we need only the combination
        for name in self._names:
            combination = self.style_defs[name].get("combination",[])
            if combination and self.value_set.issuperset(combination):
                self.value_set.difference_update( combination )
                self.value_set.add(name)

        self._check_value(checked and value or None)  # e.g. used by ManagedFlags

        self.value = None  # to be calculated on demand
        self._notify()
        common.history.set_property_changed(self, value, checked)
        self.update_display()
        self.previous_value = None

    def update_display(self, start_editing=False):
        # when the value has changed
        if start_editing: self.editing = True
        if not self.editing: return
        checked = self.get_list_value()
        for i,checkbox in enumerate(self._choices):
            if checkbox is None: continue
            name = self._names[i]
            if checked[i] and not checkbox.GetValue():
                checkbox.SetValue(True)
            elif not checked[i] and checkbox.GetValue():
                checkbox.SetValue(False)
            # display included flags in grey and excluded flags red
            if self.EXCLUDES:
                excludes = self.EXCLUDES.get(name, [])
            else:
                excludes = self.style_defs[name].get("exclude",[])
            default_color = wx.BLACK if not "rename_to" in self.style_defs[name] else wx.Colour(130,130,130)
            if checked[i] and not name in self.value_set:
                checkbox.SetForegroundColour(wx.Colour(120,120,100))  # grey
            elif self.value_set.intersection( excludes ):
                checkbox.SetForegroundColour(wx.RED)
            else:
                supported_by = self.style_defs.get(name, {}).get("supported_by", None)
                if supported_by:
                    checkbox.SetForegroundColour(wx.BLUE)
                else:
                    checkbox.SetForegroundColour(default_color)
            if self.EXCLUDES2 and name in self.EXCLUDES2:
                checkbox.SetForegroundColour(wx.RED)
                checkbox.Disable()
            elif self.EXCLUDES2 is not None:
                checkbox.Enable()
            checkbox.Refresh()

    ####################################################################################################################
    # helpers for CheckBox tooltips
    def _tooltip_format_flags(self, details):
        "Create a tooltip text for generic style flags (aka attributes)."
        ret = []
        for attr_name, msg in [ ('default_style', _('This style is the default\n')),
                                ('obsolete',      _('This style is obsolete and should not be used.\nDetails: %s\n')),
                                ('rename_to',     _('This style will be renamed to %s.\n')),
                                ('synonym',       _('This style name is a synonym for %s.\n')) ]:
            if attr_name not in details: continue

            if '%s' in msg:
                ret.append( msg % details[attr_name] )
            else:
                ret.append( msg )

        return ret

    @staticmethod
    def _join_with_and(texts):
        # helper: join multiple texts with commas and 'and'
        if len(texts) == 1: return texts[0]
        first = texts[:-1]
        last = texts[-1]
        return _('%s and %s') % (', '.join(first), last)

    def _tooltip_format_generic(self, details):
        """Create a tooltip text for generic style attributes."""
        ret = []
        for attr_name, msg in [ ('include',     _('This style includes: %s\n')),
                                ('combination', _('This style is a combination of: %s\n')),
                                ('exclude',     _('This style excludes: %s\n')),
                                ('require',     _('This styles requires: %s\n')) ]:
            if attr_name not in details: continue
            style_text = self._join_with_and( sorted(details[attr_name]) )
            ret.append( msg % style_text )

        return ret

    def _tooltip_format_supported_by(self, details):
        "Create a tooltip text for the 'supported_by' style attribute."
        if 'supported_by' not in details: return []

        style_text = self._join_with_and( sorted(details['supported_by']) )
        return [_('This style is only supported on %s\n') % style_text]

    def _create_tooltip_text(self):
        "Create the texts for all tooltips based on widgets style configuration."
        tooltips = {}

        for style_name in self.style_defs:
            text = []
            details = self.style_defs.get(style_name, {})

            if 'desc' in details: text += [details['desc'],""]  # add a newline
            text += self._tooltip_format_generic(details)
            text += self._tooltip_format_supported_by(details)
            text += self._tooltip_format_flags(details)

            if style_name in self._names:
                # add a string with decimal, hexadecimal and binary values
                flag_value = self._values[self._names.index(style_name)]
                if flag_value is not None:
                    text.append( "%d 0x%x %s"%(flag_value, flag_value, bin(flag_value)) )

            tooltips[style_name] = "\n".join( text )

        return tooltips



class ManagedFlags(_CheckListProperty):
    # for ManagedBase.flags; e.g. wxEXPAND, wxALIGN_RIGHT,...,wxALL,
    # XXX handle combinations and exclusions
    # XXX support wxRESERVE_SPACE_EVEN_IF_HIDDEN for 3.x

    FLAG_DESCRIPTION = OrderedDict()
    FLAG_DESCRIPTION['Border'   ] = ['wxALL', 'wxLEFT', 'wxRIGHT', 'wxTOP', 'wxBOTTOM']
    FLAG_DESCRIPTION['Alignment'] = ['wxEXPAND', 'wxALIGN_RIGHT', 'wxALIGN_BOTTOM', 'wxALIGN_CENTER',
                                     'wxALIGN_CENTER_HORIZONTAL', 'wxALIGN_CENTER_VERTICAL']
    FLAG_DESCRIPTION['Size'     ] = ['wxSHAPED', 'wxFIXED_MINSIZE', 'wxRESERVE_SPACE_EVEN_IF_HIDDEN']
    REMOVE = set( ['wxADJUST_MINSIZE',] )
    RENAMES =  {'wxALIGN_CENTRE':'wxALIGN_CENTER',
                'wxALIGN_CENTRE_VERTICAL':'wxALIGN_CENTER_VERTICAL'}

    COMBINATIONS = { "wxALL":set( 'wxLEFT|wxRIGHT|wxTOP|wxBOTTOM'.split("|") ),
                     "wxALIGN_CENTER":set( 'wxALIGN_CENTER_HORIZONTAL|wxALIGN_CENTER_VERTICAL'.split("|") ) }
    EXCLUDES = {'wxALIGN_RIGHT':            set(['wxALIGN_CENTER","wxALIGN_CENTER_HORIZONTAL']),
                'wxALIGN_BOTTOM':           set(['wxALIGN_CENTER","wxALIGN_CENTER_VERTICAL']),
                'wxALIGN_CENTER_HORIZONTAL':set(["wxALIGN_RIGHT"]),
                'wxALIGN_CENTER_VERTICAL':  set(["wxALIGN_BOTTOM"]),
                'wxALIGN_CENTER':           set(["wxALIGN_BOTTOM","wxALIGN_RIGHT"]) }

    FLAG_NAMES  = sum( FLAG_DESCRIPTION.values(), [] )
    FLAG_VALUES = [getattr(wx, name[2:]) for name in FLAG_NAMES]

    def __init__(self, value, default_value=_DefaultArgument, name=None):
        self.styles = self.FLAG_DESCRIPTION
        _CheckListProperty.__init__(self, value, default_value, name, self.FLAG_NAMES, self.FLAG_VALUES)
        self.style_defs = config.widget_config['generic_styles']

    def _check_value(self, added=None):
        # remove flags that are not applicable; set EXCLUDE2
        if self.name != "flag" or not self.owner.parent.IS_SIZER: return
        excludes, remove, msg = self.owner.parent._check_flags(self.value_set, added)
        if remove:
            self.value_set.difference_update(remove)
            self.value = None  # calculate value from value_set on demand
        self.EXCLUDES2 = excludes

    def _decode_value(self, value):
        # handle obsolete and renamed flags
        new_value = _CheckListProperty._decode_value(self, value)
        if new_value:
            for name in self.REMOVE:
                if name in new_value: new_value.remove(name)
        if new_value:
            for name, new_name in self.RENAMES.items():
                if name in new_value:
                    new_value.remove(name)
                    new_value.add(new_name)
        return new_value

    def get_string_value(self):
        "Return the selected styles joined with '|', for writing to XML file"
        if not self.value_set: return ""
        # handle combinations
        ret_set = set(self.value_set)
        #for name, combination in self.combinations.items():
            #if ret_set.intersection(combination) == combination:
                #ret_set.add(name)
                #ret_set -= combination
        ret = []
        for name in self._names:
            if name in ret_set:
                ret.append(name)
        return '|'.join(ret)


class WidgetStyleProperty(_CheckListProperty):
    # for widget style flags; XXX handle combinations and exclusions
    def __init__(self):
        # the value will be set later in set_owner()
        _CheckListProperty.__init__(self, value=0)

    def set_owner(self, owner, attname):
        "style information is taken from self.owner.widget_writer"
        _CheckListProperty.set_owner(self, owner, attname)
        widget_writer = owner.widget_writer
        self.style_defs = widget_writer.style_defs
        self.styles = OrderedDict()
        self.styles["Style"] = widget_writer.style_list
        self._names = sum( self.styles.values(), [] )
        self._values = None
        self.set(widget_writer.default_style)
        self.default_value = set(self.value_set)
        self.set("")
        self.modified = False

    def set_to_default(self):
        # for use after interactively creating an instance
        if self.value_set==self.default_value: return
        self.set(self.default_value)

    def _decode_value(self, value):
        "handle obsolete and renamed properties"
        # handle invalid combinations
        if isinstance(value, compat.basestring) and value:
            if value=="0": return set()
            splitted = [v.strip() for v in value.split("|")]
            value = set(splitted)
            for v in splitted:
                try:
                    style_def = self.style_defs[v]
                except:
                    logging.warning( _('Style "%s" not supported for widget "%s"')%(v, self.owner.WX_CLASS) )
                    value.remove(v)
                    continue
                if "exclude" in style_def:
                    value.difference_update(style_def["exclude"])
                value.add(v)
        else:
            value = _CheckListProperty._decode_value(self, value)
        for v in list(value):
            style_def = self.style_defs[v]
            if "obsolete" in style_def:
                value.remove(v)
            elif "rename_to" in style_def:
                value.remove(v)
                value.add(style_def["rename_to"])
        return value

    def _ensure_values(self):
        self._values = []  # the associated flag values
        widget_writer = self.owner.widget_writer

        for name in self._names:
            wx_name = widget_writer.cn_f(name)
            if not wx_name:  # cn_f() returns an empty string if the given styles are not supported
                self._values.append(None)
                continue
            try:
                self._values.append( self.owner.wxname2attr(wx_name) )
            except:
                self._values.append(None)
                continue

    def create_editor(self, panel, sizer):
        self._choices = [] # the checkboxes
        self._ensure_values()

        widget_writer = self.owner.widget_writer

        tooltips = self._create_tooltip_text()

        static_box = wx.StaticBox(panel, -1, _("Style"), style=wx.FULL_REPAINT_ON_RESIZE)
        box_sizer = wx.StaticBoxSizer(static_box, wx.VERTICAL)
        for name, flag_value in zip(self._names, self._values):
            if name in widget_writer.style_defs:
                style_def = widget_writer.style_defs[name]
            else:
                # a generic style; no description in the class config
                style_def = config.widget_config["generic_styles"][name]
            if "obsolete" in style_def or "rename_to" in style_def:
                self._choices.append(None)
                continue
            checkbox = wx.CheckBox(panel, -1, name)

            if name in tooltips:
                compat.SetToolTip( checkbox, tooltips[name] )

            self._choices.append(checkbox)
            box_sizer.Add(checkbox)

        sizer.Add(box_sizer, 0, wx.ALL | wx.EXPAND, 5)

        self.update_display(True)
        for checkbox in self._choices:
            if checkbox is not None:
                checkbox.Bind(wx.EVT_CHECKBOX, self.on_checkbox)

    def write(self, output, tabs=0):
        if isinstance(self.default_value, set) and self.value_set==self.default_value and not self.modified: return
        value = self.get_string_value()
        if value:
            output.extend( common.format_xml_tag(self.name, value, tabs) )


import wx.lib.expando

class ExpandoTextCtrl(wx.lib.expando.ExpandoTextCtrl):
    def _adjustCtrl(self):
        # avoid PyDeadObjectError
        if not self: return
        wx.lib.expando.ExpandoTextCtrl._adjustCtrl(self)
    def GetNumberOfLines(self):
        numLines = max( wx.lib.expando.ExpandoTextCtrl.GetNumberOfLines(self), 2)
        if self.maxHeight != -1:
            # ensure that calculated height is less than self.maxHeight
            charHeight = self.GetCharHeight()
            leading = getattr(self, "_leading", 0)
            maxLines = (self.maxHeight - self.extraHeight-1) / (charHeight+leading)
            if numLines > maxLines: numLines = maxLines
        return numLines


class TextProperty(Property):
    # text
    _HORIZONTAL_LAYOUT = True # label, checkbox, text in the same line; otherwise text will be in the second line
    CONTROLNAMES = ["enabler", "text"]
    validation_re = None # for derived classes
    control_re = re.compile( r"[\x00-\x08\x0b\x0c\x0e-\x1f\x7f]" )  # match ASCII control characters for stripping them
    STRIP = False
    _PROPORTION = 1
    def __init__(self, value="", multiline=False, strip=False, default_value=_DefaultArgument, name=None, fixed_height=False):
        self.multiline = multiline
        self.text = None
        self.strip = strip
        self.fixed_height = fixed_height  # don't grow the edit field in vertical
        Property.__init__(self, value, default_value, name)

    def _set_converter(self, value):
        # used by set()
        if self.STRIP or self.strip:
            value = value.strip()
        return value

    def get_string_value(self):
        # for XML file writing: escape newline, \\n, tab and \\t
        return self.get_value().replace("\\n", "\\\\n").replace("\n", "\\n").replace("\\t","\\\\t").replace("\t", "\\t")

    @staticmethod
    def _unescape(value):
        "unescape \t \n and \\n into newline and \n"
        splitted = value.split("\\")
        if len(splitted)==1: return value
        ret = []
        i = 0
        while i<len(splitted):
            s = splitted[i]
            more = len(splitted)-i-1
            if i==0:
                ret.append(s)
                i += 1
            elif not s and more>=1 and (splitted[i+1].startswith("n") or splitted[i+1].startswith("t")):
                # escaped \n sequence, i.e. backslash plus n
                ret.append("\\")
                ret.append(splitted[i+1])
                i += 2
            elif s.startswith("n"):
                # escaped newline character
                ret.append('\n')
                ret.append(s[1:])
                i += 1
            elif s.startswith("t"):
                # escaped tab character
                ret.append('\t')
                ret.append(s[1:])
                i += 1
            else:
                ret.append('\\')
                if s: ret.append(s)
                i+=1
        return "".join(ret)

    def load(self, value, activate=None, deactivate=None, notify=False):
        if value:
            value = self._unescape(value)
            if self.validation_re and self.validation_re.flags & re.IGNORECASE: value = value.lower()
        self.set(value, activate, deactivate, notify)

    def create_editor(self, panel, sizer):
        "Actually builds the text control to set the value of the property interactively"

        hsizer = wx.BoxSizer(wx.HORIZONTAL)
        # label
        label_text = self._find_label()
        self.label_ctrl = label = self._get_label(label_text, panel)
        #hsizer.Add(label, 2, wx.ALL | wx.ALIGN_CENTER, 3)
        hsizer.Add(label, 0, wx.ALL | wx.ALIGN_CENTER, 3)
        # checkbox, if applicable
        self.enabler = None
        if self.deactivated is not None and not self.auto_activated:
            self.enabler = wx.CheckBox(panel, -1, '')
            if config.preferences.use_checkboxes_workaround:
                size = self.enabler.GetSize()
                self.enabler.SetLabel("Enable %s"%label_text)
                self.enabler.SetMaxSize(size)
            self.enabler.SetValue(not self.deactivated)
            self.enabler.Bind( wx.EVT_CHECKBOX, lambda event: self.toggle_active(event.IsChecked()) )
            #hsizer.Add(self.enabler, 0, wx.ALIGN_CENTER_VERTICAL)
            hsizer.Add(self.enabler, 0, wx.ALIGN_CENTER_VERTICAL|wx.LEFT, 3)
        #else:
            #hsizer.AddSpacer(20)
        # the text control
        value = self.value
        if value is None: value = ""
        value = self._convert_to_text(value)
        self.text = self.create_text_ctrl(panel, value)
        if self.blocked:
            self.text.Enable(False)
            if self.deactivated is not None:
                self.enabler.Disable()
        elif self.deactivated is not None:
            self.text.Enable(not self.deactivated)
            panel.Bind( wx.EVT_LEFT_DOWN, self._on_text_click )
        # layout of the controls / sizers
        if self._HORIZONTAL_LAYOUT:
            #self.text.SetMaxSize( (-1,200) )
            hsizer.Add(self.text, 5, wx.ALL | wx.EXPAND, 3)
            if self.multiline: # for multiline make it higher
                h = self.text.GetCharHeight()
                if self.multiline=="grow":
                    hsizer.SetItemMinSize(self.text, 100, h * 1.5)
                else:
                    hsizer.SetItemMinSize(self.text, 100, h * 4)
            if self.fixed_height or self.multiline=="grow":
                sizer.Add(hsizer, 0, wx.EXPAND)
            else:
                sizer.Add(hsizer, 5 if self.multiline else 0, wx.EXPAND)
            #sizer.Add(hsizer, 0, wx.EXPAND)
        else:
            sizer.Add(hsizer, 0, wx.EXPAND)
            proportion = self._PROPORTION
            if self.multiline: # for multiline make it higher
                h = self.text.GetCharHeight()
                if self.multiline=="grow":
                    hsizer.SetItemMinSize(self.text, -1, h * 1.5)
                    proportion = 0
                else:
                    hsizer.SetItemMinSize(self.text, -1, h * 3)
            sizer.Add(self.text, proportion, wx.ALL |wx.EXPAND, 3)

        self.additional_controls = self.create_additional_controls(panel, sizer, hsizer)
        self._set_colours()
        self._set_tooltip(label, self.text, self.enabler, *self.additional_controls)
        self.editing = True
        
        if hasattr(self, "_on_label_dblclick"):
            label.Bind(wx.EVT_LEFT_DCLICK, self._on_label_dblclick)
            label.SetForegroundColour(wx.BLUE)

    def _on_text_click(self, event):
        if self.deactivated and not self.auto_activated and self.text:
            text_rect = self.text.GetClientRect()
            text_rect.Offset(self.text.Position)
            if text_rect.Contains(event.Position):
                self.toggle_active(active=True)
                if self.text:
                    self.text.SetFocus()
                    self.text.SelectAll()
                return
        event.Skip()

    def create_text_ctrl(self, panel, value):
        style = 0
        if self.readonly:               style = wx.TE_READONLY
        if self.multiline:              style |= wx.TE_MULTILINE
        else:                           style |= wx.TE_PROCESS_ENTER
        if not self._HORIZONTAL_LAYOUT: style |= wx.HSCROLL

        if self.multiline=="grow":
            text = ExpandoTextCtrl( panel, -1, value or "", style=style )
            #text.Bind(EVT_ETC_LAYOUT_NEEDED, self.on_layout_needed)
            text.SetWindowStyle(wx.TE_MULTILINE | wx.TE_RICH2)
            text.SetMaxHeight(200)
        else:
            text = wx.TextCtrl( panel, -1, value or "", style=style )
        # bind KILL_FOCUS and Enter for non-multilines
        text.Bind(wx.EVT_KILL_FOCUS, self.on_kill_focus)
        text.Bind(wx.EVT_SET_FOCUS, self.on_focus)
        # XXX
        text.Bind(wx.EVT_CHAR, self.on_char)
        text.Bind(wx.EVT_TEXT, self._on_text)
        return text

    def _on_text(self, event):
        if self.deactivated or self.blocked: return
        text = event.GetString()
        if not self.validation_re:
            if self.control_re.search(text):
                # strip most ASCII control characters
                self.text.SetValue(self.control_re.sub("", text))
                wx.Bell()
                return
        elif self.check(text):
            self.text.SetBackgroundColour( compat.wx_SystemSettings_GetColour(wx.SYS_COLOUR_WINDOW) )
            self.text.Refresh()
        else:
            self.text.SetBackgroundColour(wx.RED)
            self.text.Refresh()
        event.Skip()

    def create_additional_controls(self, panel, sizer, hsizer):
        # used e.g. by DialogProperty to create the button
        return []

    def update_display(self, start_editing=False):
        # when the value has changed
        if start_editing: self.editing = True
        if not self.editing: return
        self.text.SetValue(self._convert_to_text(self.value) or "")
        self._set_colours()

    def _set_colours(self):
        pass

    def _convert_to_text(self, value):
        """convert from self.value to string that will be displayed/edited in TextCtrl
        change in derived classes where value might be a tuple or similar"""
        return value

    def on_char(self, event):
        if self.text is None: return
        keycode = event.GetKeyCode()
        if keycode == wx.WXK_ESCAPE:
            # reset
            self.text.SetValue( self._convert_to_text(self.value) )
            if self.text.GetInsertionPoint()!=-1:
                self.text.SetInsertionPointEnd()
        if not self.multiline and keycode==13:
            # enter
            if self._check_for_user_modification(): return
        event.Skip()

    def on_kill_focus(self, event):
        event.Skip()
        self.flush()

    def _check_for_user_modification(self, new_value=None, force=False, activate=False):
        if new_value is None:
            new_value = self._convert_from_text(self.text.GetValue())
        if new_value is None:  # e.g. validation failed
            wx.Bell()
            self.text.SetValue( self._convert_to_text(self.value))
            return
        self.previous_value = self.value
        return Property._check_for_user_modification(self, new_value, force, activate)

    def _convert_from_text(self, text=None):
        "convert from TextCtrl input value to self.value; change in derived classes"
        if text is None: value = self.text.GetValue()
        return text

    def check(self, value):
        "checks whether the string value matches the validation regular expression"
        if not self.validation_re: return True
        return bool( self.validation_re.match(value) )
    
    def flush(self):
        if self.text is None: return
        if self.text.IsBeingDeleted(): return
        if not compat.wxWindow_IsEnabled(self.text): return
        self._check_for_user_modification()


class TextPropertyA(TextProperty):
    deactivated = False
class TextPropertyD(TextProperty):
    deactivated = True

class TextPropertyRO(TextProperty):
    readonly = True


########################################################################################################################
# some text properties with validation:

class FloatPropertyA(TextPropertyA):
    # used as replacement for SpinDoubleProperty if SpinCtrlDouble is not available
    validation_re = re.compile( _leading + _float + _trailing )  # match a float
    def __init__(self, value, val_range=None, immediate=False, default_value=_DefaultArgument, name=None):
        TextPropertyA.__init__(self, value, multiline=False, strip=True, default_value=default_value, name=None,
                               fixed_height=True)
        self.val_range = val_range

    def _convert_to_text(self, value):
        return str(value)

    def _convert_from_text(self, value):
        # check that min is smaller than max
        match = self.validation_re.match(value)
        if not match: return None
        if self.val_range is not None:
            v = float(value)
            if v<self.val_range[0] or v>self.val_range[1]:
                return None
        return str(float(value))

    def check(self, value):
        if not self.validation_re.match(value): return False
        if self.val_range is None: return True
        v = float(value)
        if v<self.val_range[0] or v>self.val_range[1]:
            return False
        return True

    def _set_converter(self, value):
        if isinstance(value, compat.unicode):
            return float(value.replace(u",", u"."))
        elif isinstance(value, bytes):
            return float(value.replace(b",", b"."))
        return value

    def get_string_value(self):
        return str(self.value)


class FloatPropertyD(FloatPropertyA):
    deactivated = True


class NameProperty(TextProperty):
    #validation_re  = re.compile(r'^[a-zA-Z_]+[\w-]*(\[\w*\])*$')  # Python 3 only, including non-ASCII characters
    validation_re  = re.compile(r'^[a-zA-Z_]+[a-zA-Z0-9_-]*$')  # Python 2 also; for lisp a hyphen - is allowed
    def _check_name_uniqueness(self, name):
        # check whether the name is unique
        if config.preferences.allow_duplicate_names: return
        if name == self.value: return True
        if name in self.owner.toplevel_parent.names:
            return False
        return True

    def _on_text(self, event):
        if self.deactivated or self.blocked: return
        name = event.GetString()
        match = self.validation_re.match(name)
        if match:
            if self._check_name_uniqueness(name):
                self.text.SetBackgroundColour( compat.wx_SystemSettings_GetColour(wx.SYS_COLOUR_WINDOW) )
            else:
                self.text.SetBackgroundColour( wx.Colour(255, 255, 0, 255) )  # YELLOW
        else:
            self.text.SetBackgroundColour(wx.RED)
        self.text.Refresh()
        event.Skip()

    def _convert_from_text(self, value):
        "normalize string to e.g. '-1, -1'; return None if invalid"
        match = self.validation_re.match(value)
        #if not match: return self.value
        if not match: return None
        if not self._check_name_uniqueness(value): return None
        return value

    def check(self, value):
        # check whether it's valid to set value
        check = self._convert_from_text(value)
        if check is None: return False
        return True


class InstanceClassPropertyD(TextProperty):
    deactivated = True
    validation_re = re.compile(r'^[a-zA-Z_]+[\w:.0-9-]*$')


class BaseClassesPropertyD(TextProperty):
    deactivated = True
    validation_re = re.compile(r'^[a-zA-Z_]+[\w:.0-9-\,]*$')


class ClassProperty(TextProperty):
    validation_re = re.compile(r'^[a-zA-Z_]+[\w:.0-9-]*$')
    _UNIQUENESS_MSG1 = "Name not unique; code will only be created for one window/widget."
    _UNIQUENESS_MSG2 = ("Name not unique; imported class may be overwritten, as\n"
                        "wxGlade is currently creating code like from '... import ...'.")

    def create_text_ctrl(self, panel, value):
        text = TextProperty.create_text_ctrl(self, panel, value)
        self._check(value, text)  # do the check now, not only on changes; to indicated non-unique class names
        return text

    def _check_class_uniqueness(self, klass):
        """Check whether the class name is unique, as otherwise the source code would be overwritten.
        Returns string message if not unique, None else."""
        if klass==self.owner.WX_CLASS: return None
        if "." in klass:
            leaf = klass.rsplit(".",1)[-1]
        else:
            leaf = None

        # shortcut: check sibilings first
        siblings = self.owner.parent.get_all_children()
        for node in siblings:
            if node is self.owner or not node.check_prop("class"): continue
            if node.klass==klass:
                return self._UNIQUENESS_MSG1
            if leaf and "." in node.klass and leaf==node.klass.rsplit(".",1)[-1]:
                return self._UNIQUENESS_MSG2

        # check recursively, starting from root
        def check(children):
            for c in children:
                if c is None or c.IS_SLOT: continue
                if c.children:
                    result = check(c.children)
                    if result: return result
                if c is self.owner or not c.check_prop("class"): continue
                if c.klass==klass:
                    return self._UNIQUENESS_MSG1
                if leaf and "." in c.klass and leaf==c.klass.rsplit(".",1)[-1]:
                    return self._UNIQUENESS_MSG2
            return None
        return check(common.root.children)

    def _check(self, klass, ctrl=None):
        # called by _on_text and create_text_ctrl to validate and indicate
        if not self.text and not ctrl: return
        if ctrl is None: ctrl = self.text
        if not self.validation_re.match(klass):
            ctrl.SetBackgroundColour(wx.RED)
            compat.SetToolTip(ctrl, "Name is not valid.")
        else:
            msg = self._check_class_uniqueness(klass)
            if not msg:
                ctrl.SetBackgroundColour( compat.wx_SystemSettings_GetColour(wx.SYS_COLOUR_WINDOW) )
                compat.SetToolTip( ctrl, self._find_tooltip() )
            else:
                ctrl.SetBackgroundColour( wx.Colour(255, 255, 0, 255) )  # YELLOW
                compat.SetToolTip(ctrl, msg)
        ctrl.Refresh()

    def _on_text(self, event):
        if self.deactivated or self.blocked: return
        klass = event.GetString()
        self._check(klass)
        event.Skip()


class ClassPropertyD(ClassProperty):
    deactivated = True


class IntPairPropertyD(TextPropertyD):
    # the value is still a string, but it's guaranteed to have the right format
    validation_re = re.compile(_leading + _ge_0 + _comma + _ge_0 + _trailing )  # match a pair of positive integers
    normalization = "%s, %s" # for normalization % valiation_re.match(...).groups()
    def _set_converter(self, value):
        # value can be a tuple
        if isinstance(value, compat.basestring):
            return value
        if isinstance(value, wx.Size):
            return '%d, %d' % (value.x, value.y)
        return '%s, %s' % value

    def _convert_from_text(self, value):
        "normalize string to e.g. '-1, -1'; return None if invalid"
        match = self.validation_re.match(value)
        if not match: return None
        ret = self.normalization%match.groups()
        if self.validation_re.flags & re.IGNORECASE:
            ret = ret.lower()
        return ret

    def get_tuple(self, widget=None):
        a, b = self.value.split(",")
        return (int(a), int(b))


class SizePropertyD(IntPairPropertyD):
    d = r"(\s*[dD]?)" # the trailig d for "dialog units"
    validation_re = re.compile( _leading + _ge_m1 + _comma + _ge_m1 + d + _trailing, re.IGNORECASE )
    del d
    normalization = "%s, %s%s" # for normalization % valiation_re.match(...).groups()

    def set(self, value, activate=None, deactivate=None, notify=False):
        IntPairPropertyD.set(self, value, activate, deactivate, notify)

    def get_size(self, widget=None):
        "widget argument is used to calculate size in Dialog units, using wx.DLG_SZE"
        if not self.is_active():
            if widget:
                return widget.GetBestSize()
            raise ValueError("internal error")

        w, h = self.value.split(",")

        if h[-1] in 'dD':
            h = h[:-1]
            use_dialog_units = True
        else:
            use_dialog_units = False

        w,h = int(w), int(h)
        if widget is None: return (w,h)
    
        if use_dialog_units:
            if compat.IS_CLASSIC:
                wd, hd = wx.DLG_SZE(widget, (w, h))
            else:
                wd, hd = wx.DLG_UNIT(widget, wx.Size(w, h))
            if w!=-1: w = wd
            if h!=-1: h = hd

        if w==-1 or h==-1:
            best_size = widget.GetBestSize()
            if w == -1: w = best_size[0]
            if h == -1: h = best_size[1]
        return (w,h)


class IntRangePropertyA(IntPairPropertyD):
    deactivated = False
    validation_re = re.compile( _leading + _int + _comma + _int + _trailing )  # match pair of integers
    normalization = "%s, %s"
    def __init__(self, value, notnull=False):
        self.notnull = notnull  # min/max of range are not allowed to be the same
        IntPairPropertyD.__init__(self, value)

    def _convert_from_text(self, value):
        # check that min is smaller than max
        match = self.validation_re.match(value)
        if not match: return None
        mi, ma = match.groups()
        if int(mi)>int(ma): return None
        if self.notnull and int(mi)==int(ma): return None
        return self.normalization%(mi,ma)

    def load(self, value, activate=None, deactivate=None, notify=False):
        # loading from XML file; if self.notnull: ensure that max is > min, e.g. for Slider
        if not self.notnull or self._convert_from_text(value) is not None:
            self.set(value, activate, deactivate, notify)
            return
        # validation for notnull failed -> set max to min+1
        match = self.validation_re.match(value)
        if not match: return None
        mi, ma = match.groups()
        if int(mi)>int(ma): return None
        if self.notnull and int(mi)==int(ma):
            ma = str(int(mi)+1)
        self.set(self.normalization%(mi,ma), activate, deactivate, notify)


class FloatRangePropertyA(IntRangePropertyA):
    validation_re = re.compile( _leading + _float + _comma + _float + _trailing )  # match pair of floats

    def _convert_from_text(self, value):
        # check that min is smaller than max
        match = self.validation_re.match(value)
        if not match: return None
        mi, ma = match.groups()
        if float(mi)>float(ma): return None
        if self.notnull and float(mi)==float(ma): return None
        return self.normalization%(mi,ma)

    def get_tuple(self, widget=None):
        a, b = self.value.split(",")
        return (float(a), float(b))


del _leading, _ge_m1, _g_0, _ge_0, _comma, _trailing, _float, _int
########################################################################################################################

class ComboBoxProperty(TextProperty):
    _CB_STYLE = wx.CB_DROPDOWN
    def __init__(self, value="", choices=[], strip=False, default_value=_DefaultArgument, name=None):
        self.choices = choices
        TextProperty.__init__(self, value, False, strip, default_value, name)

    def create_text_ctrl(self, panel, value):
        combo = wx.ComboBox( panel, -1, self.value, choices=self.choices, style=self._CB_STYLE )
        combo.SetStringSelection(self.value)
        combo.Bind(wx.EVT_COMBOBOX, self.on_combobox)
        combo.Bind(wx.EVT_KILL_FOCUS, self.on_kill_focus)
        combo.Bind(wx.EVT_SET_FOCUS, self.on_focus)
        combo.Bind(wx.EVT_CHAR, self.on_char)
        return combo

    def set_choices(self, choices=None):
        if choices is not None:
            if choices==self.choices: return
            self.choices[:] = choices
        if not self.value in self.choices:
            self.value = ""
        if not self.editing: return
        # update choices, but keep current selection, if possible
        self.text.SetItems(self.choices)
        if self.value in self.choices:
            self.text.SetStringSelection(self.value)
            self.text.Enable()
            return
        self.text.SetSelection(-1)
        if not self.choices:
            self.text.Disable()

    def add_choice(self, choice):
        self.choices.append(choice)
        self.choices.sort()
        self.set_choices()

    def remove_choice(self, choice):
        self.choices.remove(choice)
        self.set_choices()

    def on_combobox(self, event):
        event.Skip()
        self.flush()


class ComboBoxPropertyA(ComboBoxProperty):
    deactivated = False
class ComboBoxPropertyD(ComboBoxProperty):
    deactivated = True


class ListBoxProperty(ComboBoxProperty):
    _CB_STYLE = wx.CB_DROPDOWN | wx.CB_READONLY

    def _on_text_click(self, event):
        if self.deactivated and not self.auto_activated and self.text:
            text_rect = self.text.GetClientRect()
            text_rect.Offset(self.text.Position)
            if text_rect.Contains(event.Position):
                self.toggle_active(active=True)
                return
        event.Skip()

#class ListBoxProperty(ComboBoxProperty):
    #def __init__(self, value="", choices=[], default_value=_DefaultArgument, name=None):
        #self.choices = choices
        #TextProperty.__init__(self, value, False, default_value, name)

    #def create_text_ctrl(self, panel, value):
        #style = wx.LB_SINGLE
        #combo = wx.ListBox( panel, -1, self.value, choices=self.choices, style=style )
        #combo.Bind(wx.EVT_LISTBOX, self.on_combobox)
        ##combo.Bind(wx.EVT_KILL_FOCUS, self.on_kill_focus)
        ##combo.Bind(wx.EVT_CHAR, self.on_char)
        #return combo

class ListBoxPropertyA(ListBoxProperty):
    deactivated = False
class ListBoxPropertyD(ListBoxProperty):
    deactivated = True



class DialogProperty(TextProperty):
    # for now, this is only a base class for FileName, Color and FontProperty
    CONTROLNAMES = ["enabler", "text"]#, "button"]
    def __init__(self, value="", multiline=False, strip=True, default_value=_DefaultArgument, name=None):
        TextProperty.__init__(self, value, multiline, strip, default_value, name)
        self.dialog = self.button = None
    def create_additional_controls(self, panel, sizer, hsizer):
        # used e.g. by DialogProperty to create the button
        self.button = wx.Button(panel, -1, " ... ", size=(40,-1))
        self.button.Bind(wx.EVT_BUTTON, self.display_dialog)
        hsizer.Add(self.button, 0, wx.ALL | wx.ALIGN_CENTER, 3)
        self._update_button()
        return [self.button]

    def set_dialog(self, dialog):
        self.dialog = dialog
    def _create_dialog(self):
        # create or update
        return self.dialog

    def _position_dialog(self, dialog, obj=None, pos=None, event=None):
        if not hasattr(dialog, "GetScreenRect"):
            return  # e.g. _FileDialog is not really a dialog
        if obj is None and pos is None and event is not None:
            obj = event.GetEventObject()
        if obj is not None:
            display = wx.Display.GetFromWindow(obj)
            rect = obj.GetScreenRect()
            #pos = (rect.x + rect.width/2, rect.y + rect.height/2)
            pos = rect.TopLeft + (rect.width/2, rect.height/2)
        else:
            display = wx.Display.GetFromPoint(pos)
        if display<0:
            dialog.CenterOnScreen()
            return
        display = wx.Display( display ).ClientArea
        d_rect = dialog.GetScreenRect()
        shift = pos - d_rect.TopLeft
        #new_rect = wx.Rect( d_rect.TopLeft + shift, d_rect.Size )  # for Classic, RectPS would be required
        new_rect = wx.Rect(d_rect.x+shift.x, d_rect.y+shift.y, d_rect.width, d_rect.height)
        if display.Contains(new_rect.TopLeft) and display.Contains(new_rect.BottomRight):
            dialog.SetPosition( new_rect.TopLeft )
            return
        # shift required
        left, top = new_rect.TopLeft
        if not display.Contains( new_rect.BottomRight ):
            left += min(0, ( display.x + display.width  ) - ( new_rect.x + new_rect.width  ) )
            top  += min(0, ( display.y + display.height ) - ( new_rect.y + new_rect.height ) )
        if top  < display.Top:  top  = display.Top
        if left < display.Left: left = display.Left
        dialog.SetPosition( (left,top) )

    def display_dialog(self, event):
        self.on_focus()
        dialog = self._create_dialog()
        if dialog is None: return
        self._position_dialog(dialog, self.button)
        if dialog.ShowModal()!=wx.ID_OK: return
        # the dialog needs to return a valid value!
        value = dialog.get_value()
        self.text.SetValue( self._convert_to_text(value) )
        self._check_for_user_modification(value, activate=True)
        self.update_display()
        #self.text.ProcessEvent( wx.FocusEvent(wx.wxEVT_KILL_FOCUS, self.text.GetId()) )

    def _update_button(self):
        # update e.g. color or font
        pass

    def update_display(self, start_editing=False):
        TextProperty.update_display(self, start_editing)
        self._update_button()
        
    def has_control(self, control):
        if TextProperty.has_control(self, control): return True
        if self.button and control is self.button:  return True
        return False


class DialogPropertyD(DialogProperty):
    deactivated = True
class DialogPropertyA(DialogProperty):
    deactivated = False


class _FileDialog:
    def __init__(self, parent, message, wildcard, extension, style):
        self.parent = parent
        self.message = message
        self.wildcard = wildcard
        self.default_extension = extension
        self.style = style
        self.value = None
    def ShowModal(self):
        #(message, default_path=EmptyString, default_filename=EmptyString, default_extension=EmptyString, wildcard=FileSelectorDefaultWildcardStr, flags=0, parent=None, x=DefaultCoord, y=DefaultCoord):
        self.value = wx.FileSelector( self.message, self.value, "", self.default_extension, wildcard=self.wildcard, flags=self.style )
        if self.value:
            return wx.ID_OK
    def set_value(self, value):
        self.value = value
    def get_value(self):
        return self.value


class FileNameProperty(DialogProperty):
    # these can be set on an instance
    message = _("Choose a file")
    wildcard = _("All files|*")
    default_extension = ""
    def __init__(self, value="", style=0, default_value=_DefaultArgument, name=None):
        self.style = style
        DialogProperty.__init__(self, value, False, True, default_value, name)
    def _create_dialog(self):
        if self.dialog is not None: return self.dialog
        parent = self.text.GetTopLevelParent()
        dlg = _FileDialog(parent, self.message, self.wildcard, self.default_extension, style=self.style)
        dlg.set_value(self.value)
        return dlg

    def _on_label_dblclick(self, event):
        # show directory in explorer/finder
        app_filename = common.root.filename
        if not self.value and not app_filename: return
        import os,sys
        directory = self.value or app_filename
        if directory and not os.path.isdir(directory):
            directory = os.path.dirname(directory)
        if directory and not os.path.isabs(directory) and app_filename:
            directory = os.path.join(app_filename, directory)
        if not os.path.isdir(directory):
            if not app_filename: return
            directory = os.path.dirname(app_filename)
            if not os.path.isdir(directory): return
        import subprocess
        if sys.platform=="win32":
            subprocess.call(['explorer', directory])
        elif sys.platform=="darwin":
            subprocess.call(["open", directory])
        else:
            directory = directory.replace(r'\\', "\\\\").replace('"', r'\"').replace(' ', r'\ ')
            subprocess.call(["xdg-open", directory])

    def on_drop_file(self, filename):
        if not wx.GetKeyState(wx.WXK_ALT) and not wx.GetKeyState(wx.WXK_CONTROL):
            # insert relative filename, if available and the filename is under the project directory
            filename = misc.get_relative_path(filename)

        if os.path.sep=="\\": filename = filename.replace("\\", "/")

        self._check_for_user_modification(filename, activate=True)
        self.update_display()
        return True


class FileNamePropertyD(FileNameProperty):
    deactivated = True


class BitmapProperty(FileNameProperty):
    def __init__(self, value="", name=None, min_version=None):
        self._size = self._warning = self._error = None
        style = wx.FD_OPEN | wx.FD_FILE_MUST_EXIST
        FileNameProperty.__init__(self, value, style, "", name)
        self.min_version = min_version

    def set_bitmap(self, bmp):
        if bmp is wx.NullBitmap:
            self._size = None
        else:
            self._size = bmp.Size
        if self.text: compat.SetToolTip(self.text, self._find_tooltip())

    def set_check_result(self, warning=None, error=None):
        self._warning = warning
        self._error = error

        if not self.text: return
        compat.SetToolTip(self.text, self._find_tooltip())
        self._set_colours()

    def _set_colours(self):
        # set color to indicate errors and warnings
        bgcolor = wx.WHITE
        if self._warning:
            bgcolor = wx.Colour(255, 255, 0, 255)  # yellow
        if self._error:
            bgcolor = wx.RED
        self.text.SetBackgroundColour( bgcolor )
        self.text.Refresh()

    def _find_tooltip(self):
        ret = []
        if self._error:   ret.append(self._error)
        if self._warning: ret.append(self._warning)
        if self._size:
            if ret: ret.append("")
            ret.append( "Size: %s\n"%self._size )
        t = FileNameProperty._find_tooltip(self)
        if t: ret.append( t )
        if ret and not self._warning and not self._error:
            ret.append( '\n\nIf the bitmap should be loaded from a file, use the "..." button or just\n'
                        'drop a file on the text field.\n'
                        'When dropping a file from inside the project directory, a relative path is\n'
                        'entered unless you hold the ALT or CTRL key.\n\n'
                        'Alternatively, you can specify the bitmap using hand-crafted statements\n'
                        'with the prefixes "art:", "code:", "empty:" or "var:".\n'
                        'Double-click to see the wxGlade documentation how to write such statements.' )
        return "\n".join(ret)

    def _on_label_dblclick(self, event):
        # show help
        common.main._show_html( config.bmp_manual_file )


class BitmapPropertyD(BitmapProperty):
    deactivated = True
    def __init__(self, value="", name=None, min_version=None):
        self._size = self._warning = self._error = None
        style = wx.FD_OPEN | wx.FD_FILE_MUST_EXIST
        self.min_version = min_version
        FileNameProperty.__init__(self, value, style, '', name)


class ColorProperty(DialogProperty):
    STRIP = True
    str_to_colors = {
        'wxSYS_COLOUR_SCROLLBAR': wx.SYS_COLOUR_SCROLLBAR,
        'wxSYS_COLOUR_BACKGROUND': wx.SYS_COLOUR_BACKGROUND,
        'wxSYS_COLOUR_ACTIVECAPTION': wx.SYS_COLOUR_ACTIVECAPTION,
        'wxSYS_COLOUR_INACTIVECAPTION': wx.SYS_COLOUR_INACTIVECAPTION,
        'wxSYS_COLOUR_MENU': wx.SYS_COLOUR_MENU,
        'wxSYS_COLOUR_WINDOW': wx.SYS_COLOUR_WINDOW,
        'wxSYS_COLOUR_WINDOWFRAME': wx.SYS_COLOUR_WINDOWFRAME,
        'wxSYS_COLOUR_MENUTEXT': wx.SYS_COLOUR_MENUTEXT,
        'wxSYS_COLOUR_WINDOWTEXT': wx.SYS_COLOUR_WINDOWTEXT,
        'wxSYS_COLOUR_CAPTIONTEXT': wx.SYS_COLOUR_CAPTIONTEXT,
        'wxSYS_COLOUR_ACTIVEBORDER': wx.SYS_COLOUR_ACTIVEBORDER,
        'wxSYS_COLOUR_INACTIVEBORDER': wx.SYS_COLOUR_INACTIVEBORDER,
        'wxSYS_COLOUR_APPWORKSPACE': wx.SYS_COLOUR_APPWORKSPACE,
        'wxSYS_COLOUR_HIGHLIGHT': wx.SYS_COLOUR_HIGHLIGHT,
        'wxSYS_COLOUR_HIGHLIGHTTEXT': wx.SYS_COLOUR_HIGHLIGHTTEXT,
        'wxSYS_COLOUR_BTNFACE': wx.SYS_COLOUR_BTNFACE,
        'wxSYS_COLOUR_BTNSHADOW': wx.SYS_COLOUR_BTNSHADOW,
        'wxSYS_COLOUR_GRAYTEXT': wx.SYS_COLOUR_GRAYTEXT,
        'wxSYS_COLOUR_BTNTEXT': wx.SYS_COLOUR_BTNTEXT,
        'wxSYS_COLOUR_INACTIVECAPTIONTEXT': wx.SYS_COLOUR_INACTIVECAPTIONTEXT,
        'wxSYS_COLOUR_BTNHIGHLIGHT': wx.SYS_COLOUR_BTNHIGHLIGHT,
        'wxSYS_COLOUR_3DDKSHADOW': wx.SYS_COLOUR_3DDKSHADOW,
        'wxSYS_COLOUR_3DLIGHT': wx.SYS_COLOUR_3DLIGHT,
        'wxSYS_COLOUR_INFOTEXT': wx.SYS_COLOUR_INFOTEXT,
        'wxSYS_COLOUR_INFOBK': wx.SYS_COLOUR_INFOBK,
        'wxSYS_COLOUR_DESKTOP': wx.SYS_COLOUR_DESKTOP,
        'wxSYS_COLOUR_3DFACE': wx.SYS_COLOUR_3DFACE,
        'wxSYS_COLOUR_3DSHADOW': wx.SYS_COLOUR_3DSHADOW,
        'wxSYS_COLOUR_3DHIGHLIGHT': wx.SYS_COLOUR_3DHIGHLIGHT,
        'wxSYS_COLOUR_3DHILIGHT': wx.SYS_COLOUR_3DHILIGHT,
        'wxSYS_COLOUR_BTNHILIGHT': wx.SYS_COLOUR_BTNHILIGHT,
        'wxSYS_COLOUR_LISTBOX': wx.SYS_COLOUR_LISTBOX,
        'wxSYS_COLOUR_HOTLIGHT': wx.SYS_COLOUR_HOTLIGHT,
        'wxSYS_COLOUR_GRADIENTACTIVECAPTION': wx.SYS_COLOUR_GRADIENTACTIVECAPTION,
        'wxSYS_COLOUR_GRADIENTINACTIVECAPTION': wx.SYS_COLOUR_GRADIENTINACTIVECAPTION,
        'wxSYS_COLOUR_MENUHILIGHT': wx.SYS_COLOUR_MENUHILIGHT,
        'wxSYS_COLOUR_MENUBAR': wx.SYS_COLOUR_MENUBAR,
        'wxSYS_COLOUR_LISTBOXTEXT': wx.SYS_COLOUR_LISTBOXTEXT,
        # these are not supported by wxWidgets 2.8:
        # wx.SYS_COLOUR_LISTBOXHIGHLIGHTTEXT
        # wx.SYS_COLOUR_FRAMEBK
        }
    colors_to_str = misc._reverse_dict(str_to_colors)
    def __init__(self, value="", multiline=False, strip=True, default_value=wx.NullColour, name=None):
        DialogProperty.__init__(self, value, multiline, strip, default_value, name)

    def _create_dialog(self):
        if self.dialog is None:
            from color_dialog import wxGladeColorDialog
            self.dialog = wxGladeColorDialog(self.str_to_colors)
        self.dialog.set_value(self.value or "")
        return self.dialog

    def _set_converter(self, value):
        if not isinstance(value, compat.basestring):
            value = misc.color_to_string(value)
        return value

    def get_color(self):
        # return a wx.Colour instance
        if not self.is_active(): return self.default_value
        color = self.get()
        if color is None: return self.default_value
        if color=="wxNullColour": return wx.NullColour
        if color in self.str_to_colors:
            # e.g. 'wxSYS_COLOUR_SCROLLBAR'
            return compat.wx_SystemSettings_GetColour(self.str_to_colors[color])
        elif color.startswith("#"):
            return misc.string_to_color(color)
        ret = compat.wx_NamedColour(color)
        if ret.IsOk():
            return ret
        return None

    def _update_button(self):
        if not self.button: return
        if self.is_active():
            color = self.get_color()
        else:
            color = None
        if color is None:
            self.set_active(False)  # invalid colour
            self.button.SetBackgroundColour(None) # wx.NullColor)
        else:
            self.button.SetBackgroundColour(color)




class ColorPropertyD(ColorProperty):
    deactivated = True

class FontProperty(DialogProperty):
    # keep this in sync with wxGladeFontDialog
    font_families_to = {'default': wx.FONTFAMILY_DEFAULT,
                        'decorative': wx.FONTFAMILY_DECORATIVE, 'roman': wx.FONTFAMILY_ROMAN,
                        'swiss': wx.FONTFAMILY_SWISS, 'script': wx.FONTFAMILY_SCRIPT, 'modern': wx.FONTFAMILY_MODERN }
    font_families_from = misc._reverse_dict(font_families_to)
    font_styles_to = {'normal': wx.FONTSTYLE_NORMAL, 'slant': wx.FONTSTYLE_SLANT, 'italic': wx.FONTSTYLE_ITALIC }
    font_styles_from = misc._reverse_dict(font_styles_to)
    font_weights_to = {'normal': wx.FONTWEIGHT_NORMAL, 'light': wx.FONTWEIGHT_LIGHT, 'bold': wx.FONTWEIGHT_BOLD }
    font_weights_from = misc._reverse_dict(font_weights_to)

    font_families_to['teletype'] = wx.FONTFAMILY_TELETYPE
    font_families_from[wx.FONTFAMILY_TELETYPE] = 'teletype'

    validation_re = re.compile(r" *\[(\d+), *'(default|teletype|decorative|roman|swiss|script|modern)', *"
                               r"'(normal|slant|italic)', *'(normal|light|bold)', *(0|1), *'([a-zA-Z _]*)'] *")
    normalization = "[%s, '%s', '%s', '%s', %s, '%s']"

    # for writing code
    font_families = {'default': 'wxFONTFAMILY_DEFAULT', 'decorative': 'wxFONTFAMILY_DECORATIVE',
                     'roman': 'wxFONTFAMILY_ROMAN', 'swiss': 'wxFONTFAMILY_SWISS', 'script': 'wxFONTFAMILY_SCRIPT', 'modern': 'wxFONTFAMILY_MODERN',
                     'teletype': 'wxFONTFAMILY_TELETYPE'}
    font_styles = {'normal': 'wxFONTSTYLE_NORMAL', 'slant': 'wxFONTSTYLE_SLANT', 'italic': 'wxFONTSTYLE_ITALIC'}
    font_weights = {'normal': 'wxFONTWEIGHT_NORMAL', 'light': 'wxFONTWEIGHT_LIGHT', 'bold': 'wxFONTWEIGHT_BOLD'}

    def write(self, output, tabs=0):
        if not self.is_active(): return
        try:
            props = [common.encode_to_unicode(s) for s in self.value]
        except:
            logging.exception(_('Internal Error'))
            return
        if len(props) < 6:
            logging.error( _('error in the value of the property "%s"'), self.name )
            return
        inner_xml =  common.format_xml_tag(u'size',       props[0], tabs+1)
        inner_xml += common.format_xml_tag(u'family',     props[1], tabs+1)
        inner_xml += common.format_xml_tag(u'style',      props[2], tabs+1)
        inner_xml += common.format_xml_tag(u'weight',     props[3], tabs+1)
        inner_xml += common.format_xml_tag(u'underlined', props[4], tabs+1)
        inner_xml += common.format_xml_tag(u'face',       props[5], tabs+1)
        output.extend( common.format_xml_tag( self.name, inner_xml, tabs, is_xml=True ) )

    def _create_dialog(self):
        if self.dialog is None:
            import font_dialog
            parent = self.text.GetTopLevelParent()
            self.dialog = font_dialog.wxGladeFontDialog(parent, -1, "")
        self.dialog.set_value(self.value)
        return self.dialog

    def _convert_from_text(self, value=None):
        if isinstance(value, list): return value
        if value is None:
            value = self.text.GetValue()
        match = self.validation_re.match(value)
        if not match: return None
        groups = match.groups()
        return (int(groups[0]), groups[1], groups[2], groups[3], int(groups[4]), groups[5])

    def _set_converter(self, value):
        if isinstance(value, compat.basestring): value = self._convert_from_text(value)
        return value

    def _convert_to_text(self, value):
        return self.normalization%tuple(value)


class FontPropertyD(FontProperty):
    deactivated = True



class GridProperty(Property):
    """Property whose values are modified through a wxGrid table.

    value:           list of lists
    cols:            List of column labels and column types (GridProperty.STRING, INT, FLOAT, BOOL)
    default_row:     default values for inserted entries/rows
    can_add:         Add Button to add a new entry/row
    can_remove:      Add Button to remove a new entry/row
    can_insert:      Add Button to insert a new entry/row
    can_remove_last: Allow to remove last entry/row
    col_sizes:       List of column widths
    with_index:      if True, the owner's method 'set_%s'%self.attributename will be called with new value and indices
    """
    STRING, INT, FLOAT, BOOL = 0, 1, 2, 3
    # List of functions to set the column format:
    col_format = [lambda g, c: None,
                  lambda g, c: g.SetColFormatNumber(c),
                  lambda g, c: g.SetColFormatFloat(c),
                  lambda g, c: g.SetColFormatBool(c)]
    _DEFAULT_VALUES = {STRING:"",  INT:0, FLOAT:0.0, BOOL:False}

    CONTROLNAMES = ["btn", "buttons", "grid"]
    GROW = True
    _PROPORTION = 5
    validation_res = None # one per column
    UPPERCASE_COLS = None # True,False,None per column for upper,lower,any
    EDITABLE_COLS = None
    IS_KEY_VALUE = False # set to True if the values in the first column are unique
    SKIP_EMPTY = False
    def __init__(self, value, cols, default_row=None,
                 can_add=True, can_remove=True, can_insert=True, can_remove_last=True,
                 immediate=False,
                 col_sizes=None, with_index=False, name=None):

        Property.__init__(self, value, name) # , label=label)
        if default_row is None:
            default_row = [self._DEFAULT_VALUES[col_def[1]] for col_def in cols]
        self.default_row = default_row  # when a row is inserted, these values will be taken
        self.with_index = with_index # display index; also provide the original indices to the owner when updating value
        self.col_defs = cols
        self.immediate = immediate  # e.g. for notebook pages immediate is False
        self.can_add = can_add
        self.can_remove = can_remove
        self.can_insert = can_insert
        self.can_remove_last = can_remove_last
        if col_sizes is None:
            self.col_sizes = []
        else:
            self.col_sizes = col_sizes
        self.cur_row = self.cur_col = 0
        self.editing_values = None # before pressing Apply; stored here because the editor grid might be deleted
        self.grid = None
        self._initialize_indices()

    def _get_default_row(self, index):
        # e.g. NotebookPagesProperty may override this
        return self.default_row[:]

    def set(self, value, *args, **kwargs):
        Property.set(self, value, *args, **kwargs)
        self._initialize_indices()
        self.editing_values = None
        self.update_display()

    def insert(self, index, item):
        assert not self.deactivated
        value = self.get()
        value.insert(index, item)
        self.set(value)

    def get(self):
        if self.deactivated:
            return self.default_value
        if not self.SKIP_EMPTY:
            return self.value
        ret = []
        for row in self.value:
            if not row or not any(row): continue
            for col, col_def in zip(row, self.col_defs):
                if col_def is self.STRING:
                    if col.strip():
                        ret.append(row)
                        break
                else:
                    ret.append(row)
                    break
        return ret

    def create_editor(self, panel, sizer):
        "Actually builds the grid to set the value of the property interactively"

        label   = self._find_label()
        box_sizer = wx.StaticBoxSizer(wx.StaticBox(panel, -1, label), wx.VERTICAL)

        # the buttons ##################################################################################################
        extra_flag = wx.FIXED_MINSIZE
        if self.can_add or self.can_insert or self.can_remove:
            btn_sizer = wx.BoxSizer(wx.HORIZONTAL)
            if not self.immediate:
                apply_btn = wx.Button(panel, wx.ID_ANY, _("  &Apply  "), style=wx.BU_EXACTFIT)
                compat.SetToolTip(apply_btn, "Alt-A")
                btn_sizer.Add(apply_btn, 0, extra_flag | wx.RIGHT, 16)

            # the add/insert/remove buttons
            add_btn = insert_btn = remove_btn = None
            if self.can_add:
                add_btn = wx.Button(panel, wx.ID_ANY, _("  A&dd  "), style=wx.BU_EXACTFIT)
                compat.SetToolTip(add_btn, "Ctrl-A")
                add_btn.Bind(wx.EVT_BUTTON, self.add_row)
            if self.can_insert:
                insert_btn = wx.Button(panel, wx.ID_ANY, _("  &Insert  "), style=wx.BU_EXACTFIT)
                insert_btn.Bind(wx.EVT_BUTTON, self.insert_row)
                compat.SetToolTip(insert_btn, "Ctrl-I")
            if self.can_remove:
                remove_btn = wx.Button(panel, wx.ID_ANY, _("  &Remove  "), style=wx.BU_EXACTFIT)
                remove_btn.Bind(wx.EVT_BUTTON, self.remove_row)
                compat.SetToolTip(remove_btn, "Ctrl-R")
            self.buttons = [add_btn, insert_btn, remove_btn]
            for btn in self.buttons:
                if btn: btn_sizer.Add( btn, 0, wx.LEFT | wx.RIGHT | extra_flag, 4 )
            if not self.immediate:
                self.buttons.insert(0, apply_btn)
                reset_btn = wx.Button(panel, wx.ID_ANY, _("  Rese&t  "), style=wx.BU_EXACTFIT)
                compat.SetToolTip(reset_btn, "Alt-T or Ctrl-T")
                reset_btn.Bind(wx.EVT_BUTTON, self.reset)
                btn_sizer.AddStretchSpacer()
                btn_sizer.Add(reset_btn, 0, extra_flag | wx.LEFT, 16)
                self.buttons.append(reset_btn)
        else:
            self.buttons = []
        
        if config.preferences.show_gridproperty_editors:
            # accessibility: navigation and editors to edit a row
            edit_sizer = wx.FlexGridSizer(2, 3, 3)  # 2 columns
            edit_sizer.AddGrowableCol(1)
            self.editors = editors = []
            for i, (label,datatype) in enumerate(self.col_defs):
                edit_sizer.Add(wx.StaticText(panel, -1, _(label)), 0, wx.ALIGN_CENTER_VERTICAL)
                editor = wx.TextCtrl(panel)
                edit_sizer.Add(editor, 1, wx.EXPAND)
                editors.append(editor)
                editor.Bind(wx.EVT_KILL_FOCUS, self.on_kill_focus_editor)
                editor.Bind(wx.EVT_SET_FOCUS, self.on_focus_editor)
                # use EVT_CHAR_HOOK as EVT_CHAR and EVT_KEY_DOWN don't work for Enter key, even with TE_PROCESS_ENTER
                editor.Bind(wx.EVT_CHAR_HOOK, self.on_char_editor)
                editor.Bind(wx.EVT_TEXT, self.on_text_editor)
        else:
            self.editors = []

        # the grid #####################################################################################################
        self.grid = wx.grid.Grid(panel, -1)
        self.grid.Name = self.name
        rowcount = len(self.value)
        if self.can_add and self.immediate: rowcount += 1
        self.grid.CreateGrid( rowcount, len(self.col_defs) )
        self.grid.SetMargins(0, 0)

        for i, (label,datatype) in enumerate(self.col_defs):
            self.grid.SetColLabelValue(i, label)
            GridProperty.col_format[datatype](self.grid, i)

        # set row/col sizes
        self.grid.SetRowLabelSize(20 if self.with_index else 0)
        self.grid.SetColLabelSize(20)
        if self.col_sizes:
            self._set_col_sizes(self.col_sizes)

        # add the button sizer and the grid to the sizer ###############################################################
        if self.buttons:
            box_sizer.Add(btn_sizer, 0, wx.BOTTOM | wx.EXPAND, 2)
        if self.editors:
            box_sizer.Add(edit_sizer, 0, wx.BOTTOM | wx.EXPAND, 2)
            
        box_sizer.Add(self.grid, 1, wx.EXPAND)
        # add our sizer to the main sizer   XXX change if required
        sizer.Add(box_sizer, self._PROPORTION, wx.EXPAND)

        self.update_display(start_editing=True)

        self.grid.Bind(wx.grid.EVT_GRID_SELECT_CELL, self.on_select_cell)
        if self.buttons and not self.immediate:
            apply_btn.Bind(wx.EVT_BUTTON, self.apply)
        if compat.IS_CLASSIC:
            self.grid.Bind(wx.grid.EVT_GRID_CMD_CELL_CHANGE, self.on_cell_changed)
        else:
            self.grid.Bind(wx.grid.EVT_GRID_CELL_CHANGED, self.on_cell_changed)
            self.grid.Bind(wx.grid.EVT_GRID_CELL_CHANGING, self.on_cell_changing)  # for validation
        self.grid.Bind(wx.EVT_SET_FOCUS, self.on_focus)

        self._set_tooltip(self.grid.GetGridWindow(), *self.buttons)

        self.grid.Bind(wx.EVT_SIZE, self.on_size)
        # On wx 2.8 the EVT_CHAR_HOOK handler for the control does not get called, so on_char will be called from main
        #self.grid.Bind(wx.EVT_CHAR_HOOK, self.on_char)
        self._width_delta = None

    def on_char(self, event):
        # key handler for grid
        if isinstance(self.grid.FindFocus(), wx.TextCtrl):
            # a cell is being edited
            event.Skip()
            return True  # avoid propagation
        self.on_focus()
        key = (event.GetKeyCode(), event.GetModifiers())

        # handle F2 key
        if key==(wx.WXK_F2,0) and self.grid.CanEnableCellControl():
            #self.grid.MakeCellVisible(...)
            self.grid.EnableCellEditControl(enable=True)
            return True

        # handle Ctrl-I, Ctrl-A, Ctrl-R; Alt-A will be handled by the button itself
        if key in ((73,2),(73,1)) and self.can_insert:
            # Ctrl-I, Alt-I
            self.insert_row(event)
        elif key in ((65,2),(68,1)) and self.can_add:
            # Ctrl-A, Alt-D
            self.add_row(event)
        elif key==(65,1) and not self.immediate:
            # Alt-A
            self.apply(event)
        elif key==(82,2) and self.can_remove:
            # Ctrl-R
            self.remove_row(event)
        elif key in ((84,2),(84,1)): # Ctrl-T, Alt-T
            self.reset(event)
        elif key==(67,2):  # Ctrl-C
            if not self._copy(): event.Skip()
        elif key==(86,2):  # Ctrl-V
            if not self._paste(): event.Skip()
        elif key==(88,2):  # Ctrl-X
            if not self._cut(): event.Skip()
        else:
            #event.Skip()
            return False
        return True  # handled

    ####################################################################################################################
    # clipboard
    def _get_selection(self, restrict=False):
        # return (selected_rows, selected_cols); selected_cols might be restricted to the editable ones
        # non-contiguous selections are not really handled correctly
        selected_rows = set()
        selected_cols = set()
        if self.grid.SelectedCells: # non-contiguous
            for cell in self.grid.SelectedCells:
                selected_rows.add(cell[0])
                selected_cols.add(cell[1])
        if self.grid.SelectionBlockTopLeft:
            for tl, br in zip(self.grid.SelectionBlockTopLeft, self.grid.SelectionBlockBottomRight):
                top,left = tl
                bottom,right = br
                selected_cols.update( range(left,right+1) )
                selected_rows.update( range(top,bottom+1) )
        if self.grid.SelectedCols:
            selected_cols.update(self.grid.SelectedCols)
            selected_rows.update(range(self.grid.NumberRows))
        if self.grid.SelectedRows:
            selected_rows.update(self.grid.SelectedRows)
            selected_cols.update(range(self.grid.NumberCols))
        if not selected_rows:
            if self.cur_row>=self.grid.NumberRows:
                selected_rows.add(self.grid.NumberRows)
            else:
                selected_rows.add(self.cur_row)
            selected_cols.add(self.cur_col)

        # XXX check this:
        #if restrict and self.EDITABLE_COLS:
            #selected_cols = [col for col in selected_cols if col in self.EDITABLE_COLS]
        #else:
        selected_cols = sorted(selected_cols)
        selected_rows = sorted(selected_rows)
        return selected_rows, selected_cols

    def _to_clipboard(self, selection):
        # place selection on clipboard
        selected_rows, selected_cols = selection
        all_values = self.editing_values or self.value
        text = []
        for r in selected_rows:
            if r>=len(all_values): continue
            row = all_values[r]
            if row is not None:
                text.append( "\t".join( [str(row[c]) for c in selected_cols] ) )
            else:
                text.append( "\t".join( [""]*len(selected_cols) ) )
        text = "\n".join(text)
        if wx.TheClipboard.Open():
            wx.TheClipboard.SetData(wx.TextDataObject(text))
            wx.TheClipboard.Close()

    def _from_clipboard(self):
        if not wx.TheClipboard.Open():
            return None
        do = wx.TextDataObject()
        if wx.TheClipboard.IsSupported(do.GetFormat()):
            success = wx.TheClipboard.GetData(do)
        else:
            success = False
        wx.TheClipboard.Close()
        if success:
            ret = do.GetText().split("\n")
            ret = [row.split("\t") for row in ret]
            lengths = set( [len(row) for row in ret] )
            if len(lengths)==1: return ret
        return None

    def _cut(self):
        selection = self._get_selection()
        if not selection: return False
        self._to_clipboard(selection)
        selected_rows, selected_cols = selection
        values = self._ensure_editing_copy()
        if len(selected_cols)==len(self.col_defs) and self.can_remove:
            # delete complete rows
            for row in reversed(selected_rows):
                if row<len(values): del values[row]
        else:
            editable_columns = self.EDITABLE_COLS or list( range(len(self.col_defs)) )
            for row in selected_rows:
                for col in selected_cols:
                    if col in editable_columns:
                        values[row][col] = ""
        self.update_display()
        self._notify()

    def _copy(self):
        selection = self._get_selection()
        if not selection: return False
        self._to_clipboard(selection)

    def _paste(self):
        selected_rows, selected_cols = self._get_selection()
        value = self._from_clipboard()
        if not value: return
        clipboard_columns = len(value[0])
        paste_columns = self.EDITABLE_COLS or list( range(len(self.col_defs)) )
        if clipboard_columns == len(paste_columns):
            pass
        elif clipboard_columns==len(selected_cols):
            paste_columns = selected_cols
        else:
            wx.Bell()
            return
        # check and convert values; XXX use validation_res and UPPERCASE_COLS
        for row_value in value:
            for i,v in enumerate(row_value):
                col = paste_columns[i]
                try:
                    if self.col_defs[col][1]==self.INT:
                        row_value[i] = int(v)
                    elif self.col_defs[col][1]==self.FLOAT:
                        row_value[i] = float(v)
                except ValueError:
                    wx.Bell()
                    return

        values = self._ensure_editing_copy()
        # the cases:
        # single item to single or multiple cells
        # multiple to multiple -> dimensions must match
        # multiple to single -> starting from the selected line, must have enough lines or be extendable
        if not self.IS_KEY_VALUE or not 0 in paste_columns:
            if len(value)==1:
                for row in selected_rows:
                    if row>=len(values):
                        values.append(self.default_row[:])
                    elif values[row] is None:
                        values[row] = self.default_row[:]
                    for v,col in zip(value[0], paste_columns):
                        values[row][col] = v
            elif len(value)==len(selected_rows):
                for row,row_value in zip(selected_rows, value):
                    if len(values)==row: values.append( None )
                    if values[row] is None: values[row] = self.default_row[:]
                    for v,col in zip(row_value, paste_columns):
                        values[row][col] = v
            elif len(selected_rows)==1 and (self.can_add or (min(selected_rows)+len(value) <= len(values))):
                row = selected_rows.pop()
                for row_value in value:
                    if len(values)==row: values.append( None )
                    if values[row] is None: values[row] = self.default_row[:]
                    for v,col in zip(row_value, paste_columns):
                        values[row][col] = v
                    row += 1
            else:
                wx.Bell()
                return
        else:
            # first column is key
            keys = [row[0] for row in values]
            for row in value:
                if len(row_value)>len(self.col_defs):
                    row = row[:len(self.col_defs)]
                else:
                    row += [''] * (len(self.col_defs) - len(row))
                key = row[0]
                if key in keys:
                    values[keys.index(key)][1:] = row[1:]
                elif self.can_add:
                    values.append( row )
                else:
                    raise ValueError("not implemented")  # not used so far

        self.update_display()
        self._notify()
    ####################################################################################################################

    def on_size(self, event):
        event.Skip()
        # resize last column to fill the space
        if not self.grid: return
        if hasattr(self.grid, "ShowScrollbars"):
            #self.grid.ShowScrollbars(wx.SHOW_SB_DEFAULT,wx.SHOW_SB_NEVER)  # keep horizontal scroll bar
            self.grid.ShowScrollbars(wx.SHOW_SB_NEVER,wx.SHOW_SB_NEVER)  # no scroll bar
        if self._width_delta is None:
            self._width_delta = self.grid.GetParent().GetSize()[0] - self.grid.GetSize()[0] + 30
        self.grid.SetColSize(len(self.col_defs)-1, 10)
        col_widths = 0
        for n in range(len(self.col_defs)-1):
            col_widths += self.grid.GetColSize(n)
        remaining_width = self.grid.GetParent().GetSize()[0] - col_widths - self._width_delta - self.grid.GetRowLabelSize()
        self.grid.SetColSize( len(self.col_defs)-1, max(remaining_width, 100) )

    def on_select_cell(self, event):
        self.cur_row = event.GetRow()
        self.cur_col = event.GetCol()
        event.Skip()
        self.on_focus()
        self._update_editors()

    def update_display(self, start_editing=False):
        if start_editing: self.editing = True
        if not self.editing: return

        # values is a list of lists with the values of the cells
        value = self.editing_values if self.editing_values is not None else self.value
        rows_new = len(value)
        if self.can_add and self.immediate: rows_new += 1

        # add or remove rows
        rows = self.grid.GetNumberRows()
        if rows < rows_new:
            self.grid.AppendRows(rows_new - rows)
        elif rows != rows_new:
            self.grid.DeleteRows(rows_new, rows - rows_new)

        # update content
        self._changing_value = True
        for i,row in enumerate(value):
            for j, col in enumerate(row or []):
                self.grid.SetCellValue(i, j, compat.unicode(col))
        if self.can_add and self.immediate:
            for j, col in enumerate(self.default_row):
                self.grid.SetCellValue(rows_new-1, j, compat.unicode(col))

        self._changing_value = False

        # update state of the remove button and the row label
        self._update_apply_button()
        self._update_remove_button()
        self._update_indices()
        self._update_editors()

    def apply(self, event=None):
        """Apply the edited value; called by Apply button.

        If self.with_index and self.owner.set_... exists, this will be called with values and indices.
        In this case, self.owner.properties_changed will not be called additionally.
        Otherwise, the standard mechanism will be used."""
        self.grid.SaveEditControlValue() # end editing of the current cell
        new_value = self._get_new_value()
        if new_value is None:  # not modified
            if event is not None: event.Skip()
            return

        if self.with_index:
            setter = getattr(self.owner, "set_%s"%self.attributename, None)

        if not self.with_index or not setter:
            self.on_value_edited(new_value)
            self._update_apply_button()
            if event is not None: event.Skip()
            return

        indices = [int(i) if i else None  for i in self.indices]
        #self._changing_value = True
        old_value = self.value[:]
        self.value[:] = new_value
        setter(old_value, indices)
        #self._changing_value = False
        self.editing_values = None
        self._initialize_indices()
        self._update_indices()
        self._update_editors()
        self._update_apply_button()
        if event is not None: event.Skip()
    
    def flush(self):
        self.apply()

    def reset(self, event):
        "Discard the changes."
        self.editing_values = None
        self._initialize_indices()
        self.update_display()
        event.Skip()

    def _validate(self, row, col, value, bell=True):
        if not self.validation_res or not self.validation_res[col]:
            return True
        validation_re = self.validation_res[col]
        match = validation_re.match(value)
        if match: return True
        if bell: wx.Bell()
        return False

    def _get_new_value(self):
        # returns None if not edited
        if self.editing_values is None: return None
        ret = self.editing_values[:]
        if self.with_index:
            indices = self.indices
        modified = False
        if self.SKIP_EMPTY:
            delete = set()
            for i,row in enumerate(ret):
                if self.with_index and self.indices[i]: continue
                if row is not None and not any( r.strip() for r in row ): row = None
                if row is None:
                    delete.add(i)
                    continue
            if self.with_index:
                indices = [index for i,index in enumerate(indices) if not i in delete]
            ret = [row for i,row in enumerate(ret) if not i in delete]

        # compare the lengths of the original vs. current values
        if len(self.value) != len(ret):
            modified = True
        # compare the indices
        if self.with_index and indices!=[str(i) for i in range(len(self.value))]:
            modified = True
        # go through the rows
        for i,row in enumerate(ret):
            if row is None:
                # empty row
                ret[i] = [""]*len(self.col_defs)
                modified = True
            if not modified:
                for j, col in enumerate(row):
                    if col != self.value[i][j]:
                        modified = True
        if not modified:
            return None
        return ret

    # helpers for self.with_index  handling ############################################################################
    def _initialize_indices(self):
        if not self.with_index: return
        self.indices = [str(i) for i in range(len(self.value))]

    def _update_indices(self):
        if not self.grid or not self.with_index: return
        for i, index in enumerate(self.indices):
            self.grid.SetRowLabelValue(i, index)

    # grid event handlers ##############################################################################################
    def on_cell_changing(self, event):
        # XXX validate; event.Veto if not valid
        self.on_focus()
        if not self.validation_res: return
        row,col = event.Row, event.Col

    def on_cell_changed(self, event):
        # user has entered a value into the grid
        self.on_focus()
        row,col = event.Row, event.Col
        value = event.GetEventObject().GetCellValue(row,col)  # the new value
        OK = self._on_value_edited(row, col, value)
        if not OK: event.Veto()
        event.Skip()
        self._update_editors()

    def _on_value_edited(self, row, col, value):
        # returns False if the new value is not OK
        # grid and editors need to be updated outside

        if not self._validate(row, col, value):
            wx.Bell()
            return False

        if self.UPPERCASE_COLS:
            value_ = value
            if self.UPPERCASE_COLS[col] is True:
                value = value.upper()
            elif self.UPPERCASE_COLS[col] is False:
                value = value.lower()
            if value != value_:
                self.grid.SetCellValue(row, col, value)

        if self.immediate or (not self.can_add and not self.can_insert and not self.can_insert):
            if row>=len(self.value):
                self.add_row(None)
            # immediate, i.e. no editing_values
            if self.value[row] is None:
                self.value[row] = self.default_row[:]
            self.value[row][col] = value
            self._notify()
            return True

        activate_apply = not self.editing_values
        data = self._ensure_editing_copy()
        if data[row] is None:
            data[row] = self.default_row[:]
        #if self.col_defs[col][1]==self.STRING:
        if self.col_defs[col][1]==self.INT:
            value = int(value)
        elif self.col_defs[col][1]==self.FLOAT:
            value = float(value)
        #elif self.col_defs[col][1]==self.BOOL:
            #value = bool(value)
        data[row][col] = value
        if activate_apply: self._update_apply_button()
        return True

    # event handlers for the optional property editors (text controls) #################################################
    def on_focus_editor(self, event):
        if self.cur_row is not None and self.cur_row<self.grid.NumberRows:
            self.grid.SelectRow(self.cur_row)
        event.Skip()

    def on_text_editor(self, event):
        # editor text control content changed; validate and display result / update values
        ctrl = event.GetEventObject()
        col = self.editors.index( ctrl )
        if not self._validate(self.cur_row, col, event.GetString(), bell=False ):
            ctrl.SetBackgroundColour(wx.RED)
            return
        ctrl.SetBackgroundColour(wx.NullColour)
        event.Skip()

    def _on_editor_edited(self, event):
        # called from key or focus event handler; set value if valid
        ctrl = event.GetEventObject()
        if not ctrl: return False
        col = self.editors.index( ctrl )

        ret = False

        value = ctrl.GetValue()
        if value == self.grid.GetCellValue(self.cur_row, col):
            return False

        if self._on_value_edited(self.cur_row, col, value):
            value = self._ensure_editing_copy()[self.cur_row][col]
            self.grid.SetCellValue(self.cur_row, col, value)
            ret = True

        self.cur_col = col
        self.grid.SelectRow(self.cur_row)
        self.on_focus()

        return ret

    def on_kill_focus_editor(self, event):
        self._on_editor_edited(event)
        self._update_editors(event.GetEventObject())
        event.Skip()

    def on_char_editor(self, event):
        # EVT_CHAR_HOOK handler
        keycode = event.KeyCode
        if keycode not in (wx.WXK_RETURN, wx.WXK_ESCAPE, wx.WXK_UP, wx.WXK_DOWN):
            event.Skip()
            return

        if keycode == wx.WXK_ESCAPE:
            self._update_editors()
            return

        self._on_editor_edited(event)
        if keycode==wx.WXK_UP:
            self._set_row_index( self.cur_row - 1 )
        elif keycode==wx.WXK_DOWN:
            self._set_row_index( self.cur_row + 1 )

        self._update_editors()

    def _set_row_index(self, row):
        value = self.editing_values if self.editing_values is not None else self.value
        row_count = len(value)
        if self.can_add and self.immediate: row_count += 1

        self.cur_row = row
        if self.cur_row<0:
            self.cur_row = 0
        elif self.cur_row >= row_count:
            self.cur_row = row_count - 1
        self.grid.SelectRow(self.cur_row)

    def _update_editors(self, ctrl=None):
        if not self.editors: return
        value = self.editing_values if self.editing_values is not None else self.value

        try:
            row = value[self.cur_row]
        except IndexError:
            row = None
            
        for i, (label,datatype) in enumerate(self.col_defs):
            editor = self.editors[i]
            if ctrl is not None and editor is not ctrl: continue
            if row is None and not self.can_add:
                editor.Clear()
                editor.Disable()
            elif row is None:
                editor.Clear()
                editor.Enable()
            else:
                editor.SetValue(str(row[i]))
                editor.Enable()

    # add/insert/remove rows; update action buttons#####################################################################
    def add_row(self, event):
        self.on_focus()
        values = self._ensure_editing_copy()
        row = len(values)
        default_row_values = self._get_default_row( row )
        values.append( default_row_values )
        self.grid.AppendRows()
        for col, value in enumerate(default_row_values):
            self.grid.SetCellValue(row, col, str(default_row_values[col]))
        self.grid.MakeCellVisible(len(values), 0)
        self.grid.ForceRefresh()
        if self.with_index:
            self.indices.append("")
        self._update_remove_button()
        self._update_apply_button()
        self._update_indices()
        if compat.version >= (3,0):
            self.grid.GoToCell( len(values)-1, self.cur_col )

    def remove_row(self, event):
        self.on_focus()
        if self.immediate and self.can_add and self.cur_row==self.grid.GetNumberRows()-1:
            return
        if not self.can_remove_last and self.grid.GetNumberRows()==1:
            logging.warning( _('You can not remove the last entry!') )
            return
        values = self._ensure_editing_copy()
        if values:
            cur_row = self.cur_row
            self.grid.DeleteRows(self.cur_row)  # self.cur_row will change due to selection change
            del values[cur_row]
            if self.with_index:
                del self.indices[cur_row]
            if self.cur_row>=len(values) and self.cur_row>0:
                self.cur_row -= 1

        self._update_remove_button()
        self._update_apply_button()
        self._update_indices()
        self._update_editors()
        if compat.version >= (3,0):
            self.grid.GoToCell( self.cur_row, self.cur_col )
            self.grid.SetFocus()

    def insert_row(self, event):
        self.on_focus()
        self.grid.InsertRows(self.cur_row)
        self.grid.MakeCellVisible(self.cur_row, 0)
        self.grid.ForceRefresh()
        values = self._ensure_editing_copy()
        row = self._get_default_row(self.cur_row)
        values.insert(self.cur_row, row)
        if self.with_index:
            self.indices.insert(self.cur_row, "")
        self._update_remove_button()
        self._update_apply_button()
        self._update_indices()
        self._update_editors()
        if compat.version >= (3,0):
            self.grid.GoToCell( self.cur_row, self.cur_col )
            self.grid.SetFocus()

    def _ensure_editing_copy(self):
        if self.immediate: return self.value
        if self.editing_values is None:
            self.editing_values = [[col for col in row] for row in self.value]
        return self.editing_values

    def _update_remove_button(self):
        """Enable or disable remove button

        The state of the remove button depends on the number of rows and self.can_remove_last."""
        if not self.grid or not self.buttons: return
        if self.can_remove and not self.can_remove_last:
            self.buttons[-1].Enable(self.grid.GetNumberRows() > 1)

    def _update_apply_button(self):
        if not self.grid or not self.buttons or self.immediate: return
        self.buttons[0].Enable(  self.editing_values is not None)  # the apply button
        self.buttons[-1].Enable( self.editing_values is not None)  # the reset button

    # helpers ##########################################################################################################
    def _set_col_sizes(self, sizes):
        """called from create_editor; sets the width of the columns.
        sizes is a list of integers with the size of each column: a value of 0 stands for a default size,
        while -1 means to expand the column to fitthe available space (at most one column can have size -1)"""
        col_to_expand = -1
        total_w = 0
        for i in range(self.grid.GetNumberCols()):
            try:
                w = sizes[i]
            except IndexError:
                return
            if not w:
                self.grid.AutoSizeColumn(i)
                total_w += self.grid.GetColSize(i)
            elif w < 0:
                col_to_expand = i
            else:
                self.grid.SetColSize(i, w)
                total_w += w
        if col_to_expand >= 0:
            self.grid.AutoSizeColumn(col_to_expand)
            w = self.grid.GetSize()[0] - total_w
            if w >= self.grid.GetColSize(col_to_expand):
                self.grid.SetColSize(col_to_expand, w)


class CodeProperty(TextProperty):
    _HORIZONTAL_LAYOUT = False
    _PROPORTION = 3

    def __init__(self, value="", name=None):
        TextProperty.__init__(self, value, multiline=True, name=name, default_value="")

    def create_editor(self, panel, sizer):
        # we want a monospaced font
        TextProperty.create_editor(self, panel, sizer)
        font = wx.Font(9, wx.FONTFAMILY_MODERN, wx.FONTSTYLE_NORMAL, wx.FONTWEIGHT_NORMAL)
        self.text.SetFont(font)

    def get_lines(self):
        if self.deactivated or not self.value.strip(): return []
        ret = self.value.split('\n')
        if ret and not ret[-1]: del ret[-1]
        return [line+'\n' for line in ret]


class ExtraPropertiesProperty(GridProperty):
    LABEL = 'Extra properties for this widget'
    TOOLTIP = ('You can use this property to add some extra custom properties to this widget.\n\n'
               'For each property "prop" with value "val", wxGlade will generate a'
               '"widget.SetProp(val)" line (or a "<prop>val</prop>" line for XRC).\n'
               'This code is inserted after extracode_post.')
    _PROPORTION = 3
    SKIP_EMPTY = True

    def __init__(self):
        cols = [(_('Property'), GridProperty.STRING),
                (_('Value'),    GridProperty.STRING)]
        value = []
        GridProperty.__init__(self, value, cols, immediate=True)

    def write(self, output, tabs):
        if not self.value: return
        inner_xml = []
        for row in self.value:
            if row is None: continue
            name, value = row
            if value:
                inner_xml += common.format_xml_tag( u'property', value.strip(), tabs+1, name=name )
        if inner_xml:
            output.extend( common.format_xml_tag( u'extraproperties', inner_xml, tabs, is_xml=True ) )


class ActionButtonProperty(Property):
    # just a button to start an action
    CONTROLNAMES = ["button"]
    background_color = None
    HAS_DATA = False # to be ignored by owner.get_properties()
    def __init__(self, callback):
        self.callback = callback
        self.label = None  # set to None; when creating an editor, self.set_label() may have been called
        Property.__init__(self, None)

    def get(self):
        return self

    def create_editor(self, panel, sizer):
        if self.label is None: self.label = self._find_label()
        self.button = wx.Button( panel, -1, self.label )
        sizer.Add(self.button, 0, wx.EXPAND|wx.TOP|wx.LEFT|wx.RIGHT, 4)
        tooltip = self._find_tooltip()
        if tooltip: compat.SetToolTip(self.button, tooltip)
        self.button.Bind(wx.EVT_BUTTON, self.on_button)
        self.editing = True
        if self.background_color is not None:
            self.button.SetBackgroundColour(self.background_color)

    def set_label(self, label):
        self.label = label
        if self.editing:
            self.button.SetLabel(label)
            if self.background_color is not None:
                self.button.SetBackgroundColour(self.background_color)

    def on_button(self, event):
        self.on_focus()
        self.callback()

    def __call__(self, *args, **kwargs):
        self.callback(*args, **kwargs)

    def write(self, output, tabs=0):
        return

########################################################################################################################
# functions to modify property lists in place

def insert_after(PROPERTIES, after, *add):
    i = PROPERTIES.index(after)
    for j, name in enumerate(add):
        PROPERTIES.insert(i+1+j, name)

########################################################################################################################

class PropertyOwner(object):
    def __init__(self):
        # property handling
        self.properties = {}
        self.property_names = []
    # property handling ################################################################################################
    def add_property(self, prop, attname):
        # link the property to the owner
        self.properties[attname] = prop
        if prop.name is not None:
            # allow also access via property name like 'class', but only via the properties dict
            self.properties[prop.name] = prop
            self.property_names.append(prop.name)
        else:
            self.property_names.append(attname)
        prop.set_owner(self, attname)
    def __getattr__(self, attr):
        if attr in self.properties:
            # return the value (either the user-provided or the default value)
            return self.properties[attr].get()
        raise AttributeError("%r object has no attribute %r" %(self.__class__, attr))
    def __setattr__(self, name, value):
        if isinstance(value, Property):
            self.add_property(value, name)
            return
        if name!="properties" and name in self.properties and config.debugging:
            raise ValueError("implementation error: property about to be overwritten")
        object.__setattr__(self, name, value)
    def copy_properties(self, other, properties, notify=True):
        "copy named properties from other"
        # with short cut for properties with 'values_set'
        for p in properties:
            if hasattr(other, "properties"):
                o_prop = other.properties[p]
                new = o_prop.value_set  if hasattr(o_prop, "value_set") else  o_prop.value
            else:
                new = getattr(other, p)
            prop = self.properties[p]
            if hasattr(prop, "value_set") and isinstance(new, set):
                old = prop.value_set
            else:
                old = prop.get()
            if new!=old:
                prop.set(new)
        if notify:
            self.properties_changed(properties)
    def check_property_modification(self, name, value, new_value):
        # return False in derived class to veto a user modification
        return True
    def properties_changed(self, modified):
        """properties edited; trigger actions like widget or sizer update;
        'modified' is None or a list of property names;
        the properties_changed method of a derived class may add properties to 'modified' before calling base classes"""
        pass
    def get_properties(self, without=set()):
        # return list of properties to be written to XML file
        ret = []
        for name in self.property_names:
            if name in ("class","name","instance_class") or name in without: continue
            prop = self.properties[name]
            if not prop.HAS_DATA: continue
            if prop.attributename in without: continue  # for e.g. option/proportion
            if prop is not None: ret.append(prop)
        return ret

    def restore_properties(self):
        # restore values that were overwritten by obj.properties["name"].set_temp(value)
        d = getattr(self, "_restore_data", None)
        if d is None: return
        for name, value in d.items():
            self.properties[name].value = value
        del self._restore_data

    def check_prop(self, name):
        if not name in self.properties: return False
        prop = self.properties[name]
        if prop.blocked: return False
        return prop.is_active()

    def get_prop_value(self, name, default):
        # return property value if property exists, else the default
        if not self.check_prop(name): return default
        return self.properties[name].get()

    def check_prop_truth(self, name):
        # return True if property exists, is active and not blocked and the value is tested for truth
<<<<<<< HEAD
        if not self.check_prop(name): return False
        return bool(self.properties[name].get())

    def check_prop_nodefault(self, name):
        # return True if property exists, is active and not blocked and the value is not the default value
        if not self.check_prop(name): return False
        p = self.properties[name]
        return p.value!=p.default_value
=======
        return self.get_prop_value(name, False) and True or False
>>>>>>> a5d4b1f8
<|MERGE_RESOLUTION|>--- conflicted
+++ resolved
@@ -3280,15 +3280,10 @@
 
     def check_prop_truth(self, name):
         # return True if property exists, is active and not blocked and the value is tested for truth
-<<<<<<< HEAD
-        if not self.check_prop(name): return False
-        return bool(self.properties[name].get())
+        return self.get_prop_value(name, False) and True or False
 
     def check_prop_nodefault(self, name):
         # return True if property exists, is active and not blocked and the value is not the default value
         if not self.check_prop(name): return False
         p = self.properties[name]
-        return p.value!=p.default_value
-=======
-        return self.get_prop_value(name, False) and True or False
->>>>>>> a5d4b1f8
+        return p.value!=p.default_value