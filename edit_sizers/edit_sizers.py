"""
Hierarchy of Sizers supported by wxGlade

@copyright: 2002-2007 Alberto Griggio
@copyright: 2014-2016 Carsten Grohmann
@copyright: 2016-2019 Dietmar Schwertberger
@license: MIT (see LICENSE.txt) - THIS PROGRAM COMES WITH NO WARRANTY
"""

import logging
import wx
from wx.lib.buttons import GenButton

import new_properties as np
import clipboard
import common, compat, config, misc
import edit_base

HAVE_WRAP_SIZER = hasattr(wx, "WrapSizer")  # only for 3.0

def _frozen(method):
    "freeze toplevel parent during update"
    def _frozen(sizer, *args):
        if sizer.window.widget:
            toplevel = sizer.window.widget.GetTopLevelParent()
            toplevel.Freeze()
        else:
            toplevel = None
        try:
            return method(sizer, *args)
        finally:
            if toplevel:
                toplevel.Refresh()
                toplevel.Thaw()
    return _frozen


class SizerSlot(edit_base.Slot):
    "A window to represent a slot in a sizer"
    def __init__(self, parent, pos=0, label=None):
        edit_base.Slot.__init__(self, parent, pos, label)
        self.klass = self.classname = self.base = "sizerslot"

    def set_overlap(self, overlapped=True, add_to_sizer=True):
        # interface from GridBagSizer; so self.parent is a sizer
        if overlapped==self.overlapped: return
        self.overlapped = overlapped
        sizer = self.parent
        if overlapped:
            if self.widget:
                if add_to_sizer:
                    sizer.widget.Detach(self.widget)
                compat.DestroyLater(self.widget)
                self.widget = None
        else:
            if sizer.widget and not self.widget:
                self.create_widget()
                if add_to_sizer:
                    sizer.widget.Add(self.widget, self.pos, self.span, wx.EXPAND, self.border)
        # XXX update icon in Tree

    def check_drop_compatibility(self):
        return (True,None)

    # clipboard handling ###############################################################################################
    def check_compatibility(self, widget, typename=None):
        "check whether widget can be pasted here"
        if typename is not None:
            #if typename=="sizer" and self.sizer.is_virtual():
                #return (False, "No sizer can be pasted here")
            if typename=="window":
                return (False, "No toplevel object can be pasted here.")
            return (True,None)

        if widget.IS_TOPLEVEL:
            return (False, "No toplevel object can be pasted here.")
        #if self.sizer.is_virtual() and isinstance(widget, Sizer):
            ## e.g. a sizer dropped on a splitter window slot; instead, a panel would be required
            #return (False, "No sizer can be pasted here")
        return (True,None)

    def write(self, output, tabs):
        output.extend( common.format_xml_tag( u'object', '', tabs, **{'class': 'sizerslot'}) )

    def _get_tooltip(self):
        return "Add a widget or another sizer here."


class SizerHandleButton(GenButton):
    'Provides a "handle" to activate a Sizer and to access its popup menu'
    def __init__(self, parent, id, sizer):
        GenButton.__init__(self, parent.widget, id, '', size=(5, 5))
        self.sizer = sizer
        self.SetUseFocusIndicator(False)
        self.Bind(wx.EVT_RIGHT_DOWN, self.sizer.popup_menu )
        #self.Bind(wx.EVT_KEY_DOWN, misc.on_key_down_event)
        color = compat.wx_SystemSettings_GetColour(wx.SYS_COLOUR_BTNFACE)
        self.SetBackgroundColour(color)

class BaseSizerBuilder(object):
    "Language independent base class for all sizer builders / code generators"

    tmpl = []                 # Statements to generate the sizer from, the stmt has to end with a newline character

    klass = ''                # klass: Sizer class name
    language = None           # Language to generate the code for

    tmpl_SetSizer = ''        # Template to call SetSizer()
    tmpl_Fit = ''             # Template to call Fit()
    tmpl_SetSizeHints = ''    # Template to set the size hints
    tmpl_AddGrowableRow = ''  # Template for wxFlexGridSizer to set growable rows
    tmpl_AddGrowableCol = ''  # Template for wxFlexGridSizer to set growable columns

    def __init__(self):
        "Initialise sizer builder"
        self.tmpl_dict = {}                          # properties to replace in L{tmpl}
        self.codegen = common.code_writers[self.language] #language specific code generator (codegen.BaseLangCodeWriter)

    def _get_wparent(self, topl, obj):
        "Return the parent widget or a reference to it as string"
        raise NotImplementedError

    def _prepare_tmpl_content(self, obj):
        """Prepare template variables"""
        self.tmpl_dict.clear()
        self.tmpl_dict['klass'] = self.codegen.cn(self.klass)
        self.tmpl_dict['wxIDANY'] = self.codegen.cn('wxID_ANY')
        #self.tmpl_dict['parent_widget'] = self._get_wparent(obj)
        self.tmpl_dict['parent_widget'] = self._get_wparent(obj)
        self.tmpl_dict['sizer_name'] = self.codegen._format_classattr(obj)

    def _get_code(self, obj):
        "Generates the language specific code for sizer specified in L{klass}"
        if not self.tmpl:
            return [], []  # init, final

        init = []
        layout = []

        # generate init lines from tmpl filled with tmpl_dict
        init.append(self.tmpl % self.tmpl_dict)

        # generate layout lines
        if not obj.parent.IS_SIZER:
            layout.append(self.tmpl_SetSizer % self.tmpl_dict)
            if not obj.parent.check_prop("size") and obj.parent.IS_TOPLEVEL:
                layout.append(self.tmpl_Fit % self.tmpl_dict)
            if "sizehints" in obj.window.properties and obj.window.sizehints:
                layout.append(self.tmpl_SetSizeHints % self.tmpl_dict)

        return init, layout  # init, post

    def get_code(self, obj):
        "Generates the language specific code for sizer specified in L{klass}"
        self._prepare_tmpl_content(obj)
        if self.klass == 'wxBoxSizer':       return self.get_code_wxBoxSizer(obj)
        if self.klass == 'wxWrapSizer':      return self.get_code_wxBoxSizer(obj)  # the same here
        if self.klass == 'wxStaticBoxSizer': return self.get_code_wxStaticBoxSizer(obj)
        if self.klass == 'wxGridSizer':      return self.get_code_wxGridSizer(obj)
        if self.klass == 'wxFlexGridSizer':  return self.get_code_wxFlexGridSizer(obj)
        if self.klass == 'wxGridBagSizer':   return self.get_code_wxFlexGridSizer(obj)
        return self._get_code(obj)

    def get_code_wxStaticBoxSizer(self, obj):
        "Set sizer specific properties and generate the code"
        #self.tmpl_dict['orient'] = self.codegen.cn( obj.properties.get('orient', 'wxHORIZONTAL') )
        self.tmpl_dict['orient'] = self.codegen.cn( obj.properties["orient"].get_string_value() )
        self.tmpl_dict['label'] = self.codegen.quote_str( obj.label )
        return self._get_code(obj)

    def get_code_wxBoxSizer(self, obj):
        "Set sizer specific properties and generate the code"
        #self.tmpl_dict['orient'] = self.codegen.cn( obj.properties.get('orient', 'wxHORIZONTAL') )
        self.tmpl_dict['orient'] = self.codegen.cn( obj.properties["orient"].get_string_value() )
        return self._get_code(obj)

    def get_code_wxGridSizer(self, obj):
        "Set sizer specific properties and generate the code"
        if self.klass != 'wxGridBagSizer':
            self.tmpl_dict['rows'] = obj.rows
            self.tmpl_dict['cols'] = obj.cols
        self.tmpl_dict['vgap'] = obj.vgap
        self.tmpl_dict['hgap'] = obj.hgap
        return self._get_code(obj)

    def get_code_wxFlexGridSizer(self, obj):
        "Set sizer specific properties and generate the code"
        ret = list( self.get_code_wxGridSizer(obj) )

        if self.codegen.preview and obj.klass=="wxGridBagSizer":
            max_row, max_col = obj._get_max_row_col()
        else:
            max_row = max_col = None

        growable = []
        if 'growable_rows' in obj.properties:
            for row in obj.growable_rows:
                if max_row is None or row<=max_row:
                    self.tmpl_dict['row'] = row
                    growable.append(self.tmpl_AddGrowableRow % self.tmpl_dict)
        if 'growable_cols' in obj.properties:
            for col in obj.growable_cols:
                if max_col is None or col<=max_col:
                    self.tmpl_dict['col'] = col
                    growable.append(self.tmpl_AddGrowableCol % self.tmpl_dict)
        ret[-1] = growable + ret[-1]
        return ret

    def get_code_per_child(self, obj, child):
        """Returns code that will be inserted after the child code; e.g. for adding element to a sizer.
        It's placed before the final code returned from get_code()."""

        if child.classname in ("spacer","sizerslot"):  # spacer and slot are adding itself to the sizer
            return []

        # the name attribute of a spacer is already formatted "<width>, <height>".
        # This string can simply inserted in Add() call.
        obj_name = self.codegen._format_classattr(child)

        # check if sizer has to store as a class attribute
        sizer_name = self.codegen._format_classattr(obj)

        flag = child.properties["flag"].get_string_value()  # as string, joined with "|"
        flag = self.codegen.cn_f(flag) or '0'

        if self.klass!="wxGridBagSizer":
            stmt = self.codegen.tmpl_sizeritem % ( sizer_name, obj_name, child.proportion, flag, child.border )
        else:
            pos = obj._get_row_col(child.pos)
            stmt = self.codegen.tmpl_gridbagsizeritem % ( sizer_name, obj_name, pos, child.span, flag, child.border )

        return [stmt]


<<<<<<< HEAD
        return menu

    def preview_parent(self):
        # context menu callback
        p = misc.get_toplevel_widget(self.sizer)
        if p is not None:
            p.preview()

    ####################################################################################################################
    def _remove(self):
        # does not set focus
        if self.sizer.is_virtual() or len(self.sizer.children)<=2: return
        sizer = self.sizer
        node = self.sizer.children[self.pos].node
        with self.sizer.window.frozen():
            self.sizer.remove_item(self)
            self.delete()
            common.app_tree.remove(node)

    def remove(self):
        # set focused widget
        sizer = self.sizer
        pos = self.pos
        self._remove()
        if pos >= len(sizer.children):
            pos = len(sizer.children)-1
        misc.set_focused_widget( sizer.children[pos] )

    def on_drop_widget(self, event):
        """replaces self with a widget in self.sizer. This method is called
        to add every non-toplevel widget or sizer, and in turn calls the
        appropriate builder function (found in the ``common.widgets'' dict)"""
        if not common.adding_widget:  # widget focused/selecte
            misc.set_focused_widget(self)
            if self.widget:
                self.widget.Refresh()
                self.widget.SetFocus()
            return
        if common.adding_sizer and self.sizer.is_virtual():
            return
        if self.widget:
            self.widget.SetCursor(wx.NullCursor)
        common.adding_window = event and event.GetEventObject().GetTopLevelParent() or None
        # call the appropriate builder
        common.widgets[common.widget_to_add](self.parent, self.sizer, self.pos)
        if event is None or not misc.event_modifier_copy(event):
            common.adding_widget = common.adding_sizer = False
            common.widget_to_add = None
        common.app_tree.app.saved = False

    def check_drop_compatibility(self):
        """replaces self with a widget in self.sizer. This method is called
        to add every non-toplevel widget or sizer, and in turn calls the
        appropriate builder function (found in the ``common.widgets'' dict)"""
        if common.adding_sizer and self.sizer.is_virtual():
            return (False, "No sizer can be added here")
        return (True,None)

    # clipboard handling ###############################################################################################
    def check_compatibility(self, widget, typename=None):
        "check whether widget can be pasted here"
        if typename is not None:
            if typename=="sizer" and self.sizer.is_virtual():
                return (False, "No sizer can be pasted here")
            if typename=="window":
                return (False, "No toplevel object can be pasted here.")
            return (True,None)

        if getattr(widget, "_is_toplevel", False):
            return (False, "No toplevel object can be pasted here.")
        if self.sizer.is_virtual() and isinstance(widget, Sizer):
            # e.g. a sizer dropped on a splitter window slot; instead, a panel would be required
            return (False, "No sizer can be pasted here")
        return (True,None)

    def clipboard_paste(self, clipboard_data):
        "Insert a widget from the clipboard to the current destination"
        return clipboard._paste(self.parent, self.sizer, self.pos, clipboard_data)

    def on_select_and_paste(self, *args):
        "Middle-click event handler: selects the slot and, if the clipboard is not empty, pastes its content here"
        misc.focused_widget = self
        self.widget.SetFocus()
        clipboard.paste(self)
    ####################################################################################################################

    def delete(self):
        # mainly deletes the widget
        self.destroy_widget()
        common.app_tree.app.saved = False

    def destroy_widget(self):
        if self.widget is None: return
        if misc.currently_under_mouse is self.widget:
            misc.currently_under_mouse = None
        if self.widget:
            self.widget.Hide()
    
            # unbind events to prevent new created (and queued) events
            self.widget.Bind(wx.EVT_PAINT, None)
            self.widget.Bind(wx.EVT_RIGHT_DOWN, None)
            self.widget.Bind(wx.EVT_LEFT_DOWN, None)
            self.widget.Bind(wx.EVT_MIDDLE_DOWN, None)
            self.widget.Bind(wx.EVT_ENTER_WINDOW, None)
            self.widget.Bind(wx.EVT_LEAVE_WINDOW, None)
            self.widget.Bind(wx.EVT_KEY_DOWN, None)
            if self.sizer and not self.sizer.is_virtual and self.sizer.widget:
                self.sizer.widget.Detach(self.widget)  # this will happen during recursive removal only
                self.sizer = None
            compat.DestroyLater(self.widget)
            self.widget = None

        if misc.focused_widget is self:
            misc.set_focused_widget(None)

    def __getstate__(self):
        state = self.__dict__.copy()
        del state['_logger']
        return state

    def __setstate__(self, state):
        self.__dict__.update(state)

        # re-initialise logger instance deleted from __getstate__
        self._logger = logging.getLogger(self.__class__.__name__)



class SizerHandleButton(GenButton):
    'Provides a "handle" to activate a Sizer and to access its popup menu'
    def __init__(self, parent, id, sizer):
        GenButton.__init__(self, parent.widget, id, '', size=(5, 5))
        self.sizer = sizer
        self.SetUseFocusIndicator(False)
        self.Bind(wx.EVT_RIGHT_DOWN, self.sizer.popup_menu )
        #self.Bind(wx.EVT_KEY_DOWN, misc.on_key_down_event)
        color = compat.wx_SystemSettings_GetColour(wx.SYS_COLOUR_BTNFACE)
        self.SetBackgroundColour(color)


def change_sizer(old, new):
    """Replaces sizer instance 'old' with a new one; 'new' is the name of the new one.
    (which_page: index of the property windows notebook page; used only by set_growable_(rows|cols)"""
    constructors = {
        'wxBoxSizer (wxVERTICAL)':         lambda: EditBoxSizer(old.name, old.window, wx.VERTICAL, 0, old.toplevel),
        'wxBoxSizer (wxHORIZONTAL)':       lambda: EditBoxSizer(old.name, old.window, wx.HORIZONTAL, 0, old.toplevel),
        'wxWrapSizer (wxVERTICAL)':        lambda: EditWrapSizer(old.name, old.window, wx.VERTICAL, 0, old.toplevel),
        'wxWrapSizer (wxHORIZONTAL)':      lambda: EditWrapSizer(old.name, old.window, wx.HORIZONTAL, 0, old.toplevel),
        'wxStaticBoxSizer (wxVERTICAL)':   lambda: EditStaticBoxSizer(old.name, old.window, wx.VERTICAL,
                                                                      getattr(old, 'label', old.name), 0, old.toplevel),
        'wxStaticBoxSizer (wxHORIZONTAL)': lambda: EditStaticBoxSizer(old.name, old.window, wx.HORIZONTAL,
                                                                      getattr(old, 'label', old.name), 0, old.toplevel),
        'wxGridSizer':     lambda: EditGridSizer(old.name, old.window, rows=0, cols=0, toplevel=old.toplevel),
        'wxFlexGridSizer': lambda: EditFlexGridSizer(old.name, old.window, rows=0, cols=0, toplevel=old.toplevel),
        'wxGridBagSizer': lambda: EditGridBagSizer(old.name, old.window, rows=0, cols=0, toplevel=old.toplevel) }

    with old.window.frozen():
        # construct without children, take then the children from the old sizer
        szr = constructors[new]()
        if old._IS_GRIDBAG and old.widget:
            for c in old.children[1:]:
                if c:
                    if c.widget:
                        old.widget.Detach(c.widget)
                    elif isinstance(c, SizerSlot) and c.overlapped:
                        # re-create hidden widget
                        c.set_overlap(False, add_to_sizer=False)
    
        szr.children.extend(old.children[1:])
        szr.node = old.node
    
        # copy/set properties
        if isinstance(szr, GridSizerBase):
            # take rows, cols, hgap, vgap from old sizer, if applicable
            rows = getattr(old, "rows", 1)
            cols = getattr(old, "cols", len(szr.children)-1)
            if isinstance(szr, EditGridBagSizer):
                # for GridSizer and FlexGridSizer cols may be 0, i.e. auto calculated
                if rows==0: rows = (len(self.children)-2)//cols +1
                if cols==0: cols = (len(self.children)-2)//rows +1
    
            szr.properties["rows"].set( rows )
            szr.properties["cols"].set( cols )
            szr.properties["hgap"].set( getattr(old, "hgap", 0) )
            szr.properties["vgap"].set( getattr(old, "vgap", 0) )
            szr.properties_changed( ["rows","cols","hgap","vgap"] )
        if isinstance(szr, EditFlexGridSizer) and isinstance(old, EditFlexGridSizer):
            # take growable rows and cols from old sizer
            grow_r_p = old.properties["growable_rows"]
            grow_c_p = old.properties["growable_cols"]
            if grow_r_p.is_active():
                szr.properties['growable_rows'].value = grow_r_p.value
                szr.properties['growable_rows'].deactivated = False
            if grow_c_p.is_active():
                szr.properties['growable_cols'].value = grow_c_p.value
                szr.properties['growable_cols'].deactivated = False
        # XXX keep rows, cols, growable_rows, growable_cols in attributes of new sizer if it's not a (Flex)GridSizer
        #     and re-use them if user switches back

        if isinstance(szr, EditGridBagSizer):
            szr._check_slots(remove_only=True)  # mark overlapped slots; the slot.sizer attributes still point to old

        if old.widget is not None:
            for c in old.widget.GetChildren():
                if c and c.IsSizer():
                    compat.SizerItem_SetSizer(c, None)
            old.widget.Clear()  # without deleting window items; but sets the sizer of the windows to NULL

        for widget in szr.children[1:]:
            widget.sizer = szr

        if old.widget is not None:
            szr.create(dont_set=True)  # here the slots are added; the .sizer attribute needs to point to szr

        for widget in szr.children[1:]:
            if not isinstance(widget, SizerSlot):
                if szr.widget is not None:
                    if not isinstance(szr, EditGridBagSizer):
                        szr.widget.Insert(widget.pos, widget.widget, widget.proportion, widget.flag, widget.border)
                    else:
                        szr.widget.Add(widget.widget, widget.pos, widget.span, widget.flag, widget.border)
    
        if not szr.toplevel:
            szr.sizer = old.sizer
            szr.properties["proportion"].set(old.proportion)
            szr.properties["flag"].set(old.flag)
            szr.properties["border"].set(old.border)
            szr.properties["pos"].set(old.pos)
            szr.sizer.children[szr.pos] = szr
            if szr.sizer.widget:
                pos = szr.sizer.get_child_index(szr.pos)
                elem = szr.sizer.widget.GetChildren()[pos]  # a sizer item
                compat.SizerItem_SetSizer(elem, szr.widget)
    
        common.app_tree.change_node(szr.node, szr)
    
        old.toplevel = False
        del old.children[1:]
        old.delete()
    
        if szr.toplevel:
            szr.window.set_sizer(szr)
        szr.layout(True)
        if szr.widget: szr.window.widget.Refresh()
        misc.set_focused_widget(szr)
=======
class SlotGenerator(object):
    # generic code generator; as a slot does not have flags etc. we don't need BaseWidgetBuilder etc.
    def __init__(self, language):
        self.language = language
        self.codegen = common.code_writers[self.language] #language specific code generator (codegen.BaseLangCodeWriter)

    def get_code(self, obj):
        # add spacer for empty sizer slot
        parent = obj.parent
        if not parent.IS_SIZER or parent._IS_GRIDBAG: return [], []
        sizer_name = self.codegen._format_classattr(parent)
        size = self.codegen.tmpl_spacersize%(0, 0)
        stmt = self.codegen.tmpl_sizeritem % ( sizer_name, size, 0, '0', 0 )
        return [stmt], []
>>>>>>> 0d786e4e

    def get_event_handlers(self, obj):
        return []


class Sizer(edit_base.EditBase):
    "Base class for every Sizer handled by wxGlade"
    # XXX move this into BaseSizer, as virtual sizers are no longer used
    IS_SIZER = True
    IS_TOPLEVEL = IS_WINDOW = IS_SLOT = False
    _IS_GRIDBAG = False
    CHILDREN = None  # any number
    def __init__(self, name, parent, pos):
        edit_base.EditBase.__init__(self, name, parent, pos)

    window = edit_base.EditBase.parent_window

    def set_item(self, pos, option=None, flag=None, border=None, size=None, force_layout=True):
        "Updates the layout of the item at the given pos"
        raise NotImplementedError

    def add_item(self, item, pos=None, option=0, flag=0, border=0, size=None, force_layout=True):
        "Adds an item to self"
        raise NotImplementedError


class OrientProperty(np.Property):
    "orientation property for BoxSizers; hidden property to be set by the ClassOrientProperty"
    ORIENTATION_to_STRING = {wx.HORIZONTAL: 'wxHORIZONTAL', wx.VERTICAL: 'wxVERTICAL'}
    STRING_to_ORIENTATION = {'wxHORIZONTAL': wx.HORIZONTAL, 'wxVERTICAL': wx.VERTICAL}

    def __init__(self, value, default_value=None, name=None):
        assert value!=0
        np.Property.__init__(self, value, default_value, name)
    def _set_converter(self, value):
        if not value: return None
        if isinstance(value, int): return value
        return self.STRING_to_ORIENTATION.get(value, value)
    def _write_converter(self, value):
        if not value: return None
        return self.ORIENTATION_to_STRING[value]
    def get_string_value(self):
        return self.ORIENTATION_to_STRING[self.value]


class ClassOrientProperty(np.RadioProperty):
    # radio box: class name and orientation; will not be written to XML file, but will influence class and orient
    CHOICES = [ ('wxBoxSizer (wxVERTICAL)', 'without box and label'),
                ('wxBoxSizer (wxHORIZONTAL)', 'without box and label'),
                ('wxStaticBoxSizer (wxVERTICAL)', 'with box and label'),
                ('wxStaticBoxSizer (wxHORIZONTAL)', 'with box and label') ]
    if HAVE_WRAP_SIZER:
        CHOICES += [
                ('wxWrapSizer (wxVERTICAL)', 'without box and label; wraps around'),
                ('wxWrapSizer (wxHORIZONTAL)', 'without box and label; wraps around') ]
    CHOICES += [('wxGridSizer', None),
                ('wxFlexGridSizer', "with columns/rows of different widths"),
                ('wxGridBagSizer', "with cell spanning (i.e. item may populate multiple grid cells)")]

    TOOLTIPS = [c[1] for c in CHOICES]
    CHOICES  = [c[0] for c in CHOICES]

    def __init__(self, value=None):
        np.RadioProperty.__init__(self, value, self.CHOICES, tooltips=self.TOOLTIPS)
    def write(self, output, tabs=0):
        pass


class SizerBase(Sizer, np.PropertyOwner):
    "Base class for every non-virtual Sizer handled by wxGlade"
    PROPERTIES = ["Common", "name", "attribute", "class", "orient", "class_orient", # class and orient are hidden
                  "Layout"]  # not a property, just start the next page in the editor
    EXTRA_PROPERTIES = []

    MANAGED_PROPERTIES  = edit_base.MANAGED_PROPERTIES
    TOPLEVEL_PROPERTIES = ["fit"]

    _PROPERTY_LABELS = {"fit":"Fit parent",
                        "attribute":'Store as attribute',
                        "option": "Proportion",
                        "class_orient":"Sizer Type"}
    _PROPERTY_HELP = {"fit":'Sizes the window so that it fits around its subwindows',
                      "attribute":'Store instance as attribute of window class; e.g. self.sizer_1 = wx.BoxSizer(...)\n'
                                  'Without this, you can not access the sizer from your program'}

    def __init__(self, name, klass, orient, parent, pos):
        Sizer.__init__(self, name, parent, pos)

        # if True, self is not inside another sizer, but it is the responsible of the layout of self.window
        toplevel = not parent.IS_SIZER
        self.toplevel = toplevel

        # initialise instance properties
        self.classname    = klass
        self.klass        = np.Property(klass, name="class")             # class and orient are hidden
        self.orient       = OrientProperty(orient)                       # they will be set from the class_orient property
        self.class_orient = ClassOrientProperty(self.get_class_orient()) # this will set the class and orient properties
        self.base         = np.TextProperty(klass, "base")
        self.attribute    = np.CheckBoxProperty(False, default_value=False)
        self.fit          = np.ActionButtonProperty(self.fit_parent)

        if not self.toplevel:
            self.PROPERTIES = self.PROPERTIES + self.MANAGED_PROPERTIES + self.EXTRA_PROPERTIES
            # if within another sizer: the arguments to sizer.Add(self, proportion, flag, border)
            # same as for edit_windows.ManagedBase
            if pos is None: pos = self.parent.children.index(self)
            self.pos        = np.LayoutPosProperty(pos)        # the position within the sizer, 0-based
            self.span       = np.LayoutSpanProperty((1,1) )  # row,colspan for items in GridBagSizers
            self.proportion = np.LayoutProportionProperty(1)
            self.border     = np.SpinProperty(0, immediate=True)
            self.flag       = np.ManagedFlags(wx.EXPAND)
            self._has_layout = True
        else:
            self._has_layout = False
            self.PROPERTIES = self.PROPERTIES + self.TOPLEVEL_PROPERTIES + self.EXTRA_PROPERTIES

        self._btn = None      # "handle" to activate a Sizer and to access its popup menu (SizerHandleButton)

    def frozen(self):
        return self.window.frozen()

    def create_widget(self, dont_add=False):
        "Creates the wxSizer self.widget"
        # dont_add is True when called from change_sizer, in order not to add the new widget to the parent sizer
        raise NotImplementedError

    def create(self, dont_set=False):
        if self.widget: return  # nothing to do if the sizer has already been created
        self._btn = SizerHandleButton(self.window, self.id, self ) # XXX handle the popupmenu creation in SizerHandleButton
        # ScreenToClient used by WidgetTree for the popup menu
        self._btn.Bind(wx.EVT_BUTTON, self.on_selection, id=self.id)
        self._btn.Bind(wx.EVT_MOUSE_EVENTS, self.on_mouse_events, id=self.id)
        self.create_widget(dont_set)
        self.widget.Refresh = self.refresh
        self.widget.GetBestSize = self.widget.GetMinSize
        self.widget.ScreenToClient = self._btn.ScreenToClient
        if self.toplevel and not dont_set:  # is dont_set useful here?
            self.window.set_sizer(self)
        if not config.preferences.show_sizer_handle:
            self.widget.Show(self._btn, False)

    def on_mouse_events(self, event):
        if event.Dragging():
            # start drag & drop
            window = misc.get_toplevel_parent(self._btn)
            if self._btn:
                self._btn.OnLeftUp(event)
            clipboard.begin_drag(window, self)
            return
        event.Skip()

    def on_selection(self, event):
        # button clicked -> set ourself as current widget
        misc.set_focused_widget(self)

    def get_class_orient(self):
        # as string
        return self.WX_CLASS

    def properties_changed(self, modified):
        # "class" and "orient" will only display; "class_orient"
        if modified and "name" in modified:
            previous_name = self.properties["name"].previous_value
            common.app_tree.refresh(self, refresh_label=True, refresh_image=False)
            
        if not modified or "class" in modified:
            self.properties["class_orient"].set(self.get_class_orient())
        if not modified or "orient" in modified:
            self.properties["class_orient"].set(self.get_class_orient())
        if "class_orient" in modified:
            # user has selected -> change
            value = self.class_orient
            if misc.focused_widget is self: misc.set_focused_widget(None)
            wx.CallAfter(change_sizer, self, value)
        if (not modified or "flag" in modified or "option" in modified or "border" in modified or "span" in modified):
            if not self.toplevel and self.sizer is not None:
                if "border" in modified and self.border and not "flag" in modified:
                    # enable border flags if not yet done
                    p = self.properties["flag"]
                    if not p.value_set.intersection(p.FLAG_DESCRIPTION["Border"]):
                        p.add("wxALL")
                if self.widget:
                    self.sizer.item_properties_modified(self, modified)
        edit_base.EditBase.properties_changed(self, modified)

    def check_drop_compatibility(self):
        return (False, "Items can only be added to empty slots; add/insert a slot first, if required.")

    def check_compatibility(self, widget, typename=None):
        if typename is not None:
            if typename in ("widget","sizer"):
                return ("AddSlot",None)
            return (False,"Only widgets and sizers can be pasted here")
        if widget.IS_TOPLEVEL:
            return (False,"No toplevel objects can be pasted here")
        return ("AddSlot",None) # a slot is to be added before inserting/pasting

    # popup menu #######################################################################################################
    def popup_menu(self, event, pos=None):
        "pops up a menu to add or remove slots from self, or to remove self from the application."
        event_widget = event.GetEventObject()
        menu = self._create_popup_menu(widget=event_widget)
        if pos is None:
            # convert relative event position to relative widget position
            event_pos  = event.GetPosition()
            screen_pos = event_widget.ClientToScreen(event_pos)
            pos        = event_widget.ScreenToClient(screen_pos)
        event_widget.PopupMenu(menu, pos)
        menu.Destroy()

    def _can_add_insert_slots(self, report=False):
        return True

    def _create_popup_menu(self, widget):
        # provide popup menu for removal
        menu = misc.wxGladePopupMenu(self.name)

        widgetclass = self.__class__.__name__.lstrip("Edit")
        i = misc.append_menu_item(menu, -1, _('Remove %s\tDel')%widgetclass, wx.ART_DELETE)
        misc.bind_menu_item_after(widget, i, self.remove)

        if not self.toplevel and self.sizer and self.sizer._can_add_insert_slots():
            i = misc.append_menu_item( menu, -1, _('Insert slot before\tCtrl+I') )
            misc.bind_menu_item_after(widget, i, self.sizer.insert_slot, self.pos)
            menu.AppendSeparator()

        # other menu items: add/insert slot, copy, cut
        if self._can_add_insert_slots():
            i = misc.append_menu_item( menu, -1, _('Add slot\tCtrl+A') )
            misc.bind_menu_item_after(widget, i, self.add_slot)

        if "cols" in self.PROPERTIES:  # a grid sizer
            i = misc.append_menu_item( menu, -1, _('Add row') )
            misc.bind_menu_item_after(widget, i, self.insert_row, -1)
            i = misc.append_menu_item( menu, -1, _('Add column') )
            misc.bind_menu_item_after(widget, i, self.insert_col, -1)
            menu.AppendSeparator()

        i = misc.append_menu_item( menu, -1, _('Copy\tCtrl+C'), wx.ART_COPY )
        misc.bind_menu_item_after(widget, i, clipboard.copy, self)
        i = misc.append_menu_item( menu, -1, _('Cut\tCtrl+X'), wx.ART_CUT )
        misc.bind_menu_item_after(widget, i, clipboard.cut, self)

        # preview (create or close?)
        menu.AppendSeparator()
        p = misc.get_toplevel_widget(self)
        if p is not None and p.preview_is_visible():
            item = _('Close preview (%s)\tF5') % p.name
        else:
            item = _('Preview (%s)\tF5') % p.name
        i = misc.append_menu_item( menu, -1, item )
        misc.bind_menu_item_after(widget, i, self.preview_parent)

        return menu

    def _add_parent_popup_menu_items(self, menu, item, widget):
        # called from managed widget items' _create_popup_menu method

        # rows/cols if inside a grid sizer
        if "rows" in self.PROPERTIES:
            row, col = self._get_row_col(item.pos)
            i = misc.append_menu_item(menu, -1, _('Insert Row before') )
            misc.bind_menu_item_after(widget, i, self.insert_row, item.pos)
            i = misc.append_menu_item(menu, -1, _('Insert Column before') )
            misc.bind_menu_item_after(widget, i, self.insert_col, item.pos)
            if row==self.rows-1:
                # last row
                i = misc.append_menu_item(menu, -1, _('Add Row') )
                misc.bind_menu_item_after(widget, i, self.insert_row, -1)
            if col==self.cols-1:
                # last col
                i = misc.append_menu_item(menu, -1, _('Add Column') )
                misc.bind_menu_item_after(widget, i, self.insert_col, -1)

        if "growable_rows" in self.PROPERTIES:
            i = misc.append_menu_item(menu, -1, _('Make Row growable'), kind=wx.ITEM_CHECK )
            i.Check(row in self.growable_rows)
            misc.bind_menu_item_after(widget, i, self.make_growable, "row", row)
            i = misc.append_menu_item(menu, -1, _('Make Column growable'), kind=wx.ITEM_CHECK )
            i.Check(col in self.growable_cols)
            misc.bind_menu_item_after(widget, i, self.make_growable, "col", col)
            

        if "rows" in self.PROPERTIES:
            menu.AppendSeparator()

        if self._can_add_insert_slots():
            # slots
            i = misc.append_menu_item(menu, -1, _('Insert Slot before\tCtrl+I') )
            misc.bind_menu_item_after(widget, i, self.insert_slot, item.pos)
            i = misc.append_menu_item(menu, -1, _('Insert Slots before...\tCtrl+Shift+I') )
            misc.bind_menu_item_after(widget, i, self.insert_slot, item.pos, True)
    
            if item.pos==len(self.children)-1: # last slot -> allow to add
                i = misc.append_menu_item(menu, -1, _('Add Slot\tCtrl+A') )
                misc.bind_menu_item_after(widget, i, self.add_slot)
                i = misc.append_menu_item(menu, -1, _('Add Slots...\tCtrl+Shift+A') )
                misc.bind_menu_item_after(widget, i, self.add_slot, True)
            menu.AppendSeparator()

        ####################################################################################################################
    def _remove(self):
        "removes the sizer from his parent, if it has one"
        return self.parent._free_slot( self.parent.children.index(self) )

    def remove(self):
        # entry point from GUI
        common.root.saved = False  # update the status of the app
        focus = self._remove()  # slot or window
        misc.rebuild_tree(focus)

    def Destroy(self):
        GenButton.Destroy(self)
        if misc.focused_widget is self:
            misc.focused_widget = None

    def preview_parent(self):
        # context menu callback
        p = misc.get_toplevel_widget(self)
        p.preview()

    def fit_parent(self, *args):
        "Tell the sizer to resize the window to match the sizer's minimal size"
        if self.widget and self.window.widget:
            if self.window.IS_TOPLEVEL:
                self.widget.Fit(self.window.widget.GetTopLevelParent())
            else:
                self.widget.Fit(self.window.widget)
            # self.widget.SetSizeHints(self.window.widget)
            self.window.widget.Layout()

    def add_item(self, item, pos=None, size=None, force_layout=True):
        "Adds an item to self."
        # called from ManagedBase.__init__ when adding an item to the end from XML parser
        # or interactively when adding an item to an empty sizer slot
        #assert item in self.children
        if pos is None:
            pos = len(self.children)

        if pos==len(self.children):
            self.children.append(None)
        else:
            old_child = self.children[pos]
            if old_child and old_child.IS_SLOT and old_child.widget:
                # XXX move Detach to delete; don't remove the leaf; also the above checks can probably be removed and just .delete() being called
                self.widget.Detach(old_child.widget)
                old_child.delete()
        if "rows" in self.PROPERTIES and not self._IS_GRIDBAG:
            self._adjust_rows_cols()  # for GridSizer
        self.children[pos] = item
        item._size = size

        ################################################################################################################
        # actually add item.widget to self.widget, i.e. the wxWidget to the wxSizer
        if self.widget and item.widget:
            self._add_item(item, pos, size, force_layout=force_layout)

    def _add_item(self, item, pos, size=None, force_layout=True):
        "called from finish_widget_creation() to add to sizer widget"

        # calculate width, height
        size_arg = size
        if not size or -1 in size:
            best_size = item.widget.GetBestSize()
        if size:
            w, h = size
            if w == -1: w = best_size[0]
            if h == -1: h = best_size[1]
        else:
            w, h = best_size

        if pos>len(self.widget.GetChildren()):
            ## I have to set wxADJUST_MINSIZE to handle a bug that I'm not able to detect (yet): if the width or height
            ## of a widget is -1, the layout is messed up!
            if self._IS_GRIDBAG:
                self.widget.Add( item.widget, pos, item.span, item.flag, item.border )
            else:
                self.widget.Add( item.widget, item.proportion, item.flag, item.border )

            self.widget.SetItemMinSize(item.widget, w, h)
            return

        if self._IS_GRIDBAG:
            # XXX check item.widget.span and remove empty slots
            self.widget.Add( item.widget, pos, item.span, item.flag, item.border, destroy=True )
            self.widget.Layout()
            return

        # no GridBagSizer
        self.widget.Insert(pos+self.widget._BTN_OFFSET, item.widget, item.proportion, item.flag, item.border)

        try:  # if the item was a window, set its size to a reasonable value
            self.widget.SetItemMinSize(item.widget, w, h)  # w,h is GBestSize
        except Exception:
            # production version: exceptions to be ignored
            if config.debugging: raise
        if self.widget:
            self.window.widget.Refresh()
        if force_layout:
            self.layout()  # update the layout of self

    def get_child_index(self, pos):
        # return the index of the widget; in GridBagSizers, overlapped slots are skipped
        return pos

    def _fix_notebook(self, pos, notebook_sizer, force_layout=True):   # XXX check this with new implementation
        """Replaces the widget at 'pos' with 'notebook_sizer':
        this is intended to be used by wxNotebook widgets, to add the notebook sizer to this sizer.
        This is a hack, but it's the best I could find without having to rewrite too much code :-("""
        # no error checking at all, this is a "protected" method, so it should
        # be safe to assume the caller knows how to use it
        pos = self.get_child_index(pos)
        item = self.widget.GetChildren()[pos]
        if item.IsWindow():
            w = item.GetWindow()
            w.SetContainingSizer(None)
        compat.SizerItem_SetSizer(item, notebook_sizer)
        if force_layout:
            self.layout()

    def set_item_best_size(self, widget, size=(-1,-1), force_layout=True):
        if not self.widget or not widget.widget: return

        elem = self.widget.GetItem(widget.widget)
        if not elem: return

        if elem.IsWindow():
            item = elem.GetWindow()
            w, h = size
            if w==-1 or h==-1: best_size = item.GetBestSize()
            if w == -1: w = best_size[0]
            if h == -1: h = best_size[1]
            self.widget.SetItemMinSize(item, w, h)

        if force_layout:
            self.layout(True)

    @_frozen
    def item_properties_modified(self, widget, modified=None, force_layout=True):
        "update layout properties"
        if not self.widget or not widget.widget:
            return

        item = self.widget.GetItem(widget.widget)  # a SizerItem or GBSizerItem instance
        if not item: return

        size_was_reduced = False  # will the new scaled/expanded size be smaller than the previous?
        if modified is None or ("proportion" in modified or "option" in modified) and not self._IS_GRIDBAG:
            if widget.proportion<item.GetProportion(): size_was_reduced = True
            item.SetProportion(widget.proportion)
        if modified is None or "flag" in modified and widget.flag is not None:
            if (item.GetFlag() & wx.EXPAND) and not (widget.flag & wx.EXPAND): size_was_reduced = True
            item.SetFlag(widget.flag)
        if modified is None or "border" in modified:
            item.SetBorder(widget.border)
        if (modified is None or "span" in modified) and self._IS_GRIDBAG:
            self._check_slots(remove_only=True)
            item.SetSpan(widget.span)
            self._check_slots(add_only=True)

        # set either specified size or GetBestSize
        if item.IsWindow():
            widget.widget.SetMinSize( (-1,-1) )  # needed e.g. for TextCtrl after a style change
            best_size = widget.widget.GetBestSize()
            size_p = widget.properties["size"]
            if size_p.is_active():
                size = size_p.get_size(widget.widget) # XXX check dialog units -> call with window
                w, h = size
                if w == -1: w = best_size[0]
                if h == -1: h = best_size[1]
            elif widget.__class__.__name__=="EditSpacer":
                w = widget.width
                h = widget.height
            else:
                if size_was_reduced and  widget.__class__.__name__ in ("EditPanel","CustomWidget"):
                    # if proportion is reduced and no size defined, set to a minimum size of 20,20
                    # as GetBestSize returns the current size
                    # maybe refactoring is required; search for RRR
                    w,h = 20,20
                else:
                    w,h = best_size
            self.widget.SetItemMinSize(widget.widget, w, h)

        if force_layout:
            self.layout(True)

    def remove_item(self, elem, force_layout=True):
        "Removes elem from self"
        # called e.g. from context menu of SizerSlot; detaches element and does re-layout
        if elem:
            for c in self.children[elem.pos + 1:]:
                c.properties["pos"].value -= 1
            del self.children[elem.pos]
        if "rows" in self.PROPERTIES and not self._IS_GRIDBAG:
            self._adjust_rows_cols()  # for GridSizer
        if self.widget and elem.widget:
            if not self._IS_GRIDBAG:
                self.widget.Detach(elem.pos+self.widget._BTN_OFFSET)
            else:
                self.widget.Detach(elem.widget)  # don't use pos, as for gridbag it might be invalid
            if force_layout:
                self.layout(True)
                self.window.widget.Refresh()
                # if not self.toplevel: self.sizer.Layout()

    def layout(self, recursive=True):
        # update slot labels in tree view
        for c in self.children:
            if isinstance(c, SizerSlot):
                common.app_tree.refresh(c, refresh_image=False, refresh_label=True) # refresh_name( c.node )

        if not self.widget:
            return

        # layout
        window = self.window
        if self.toplevel and not window.IS_TOPLEVEL and hasattr(window.sizer, 'widget'):
            if not window.properties['size'].is_active():
                szr = window.sizer.widget
                w, h = window.widget.GetBestSize()
                szr.SetItemMinSize(window.widget, w, h)
            if window.sizer is not self:
                window.sizer.layout(False)
            else:
                szr.Layout()
            return
        elif self.toplevel and window.IS_TOPLEVEL:
            # self.window.widget.Layout()
            self.widget.Layout()
            evt = wx.SizeEvent( window.widget.GetSize(), window.widget.GetId() )
            wx.PostEvent(window.widget, evt)
            # don't change the size of the window
            if not misc.check_wx_version(2, 6, 0):
                self.widget.FitInside(window.widget)
            return
        self.widget.SetMinSize(self.widget.CalcMin())
        self.widget.Layout()
        for c in self.children:
            try:
                c.widget.Refresh()
            except:
                pass
        if recursive:
            if getattr(self, 'sizer', None) is not None:
                self.sizer.layout(recursive)

    def destroy_widget(self):
        # actually, the sizer widget is not destroyed
        if self._btn:
            # delete SizerHandleButton first, as the sizer widget may be destroyed already when called from change_sizer
            self._btn.Destroy()
            self._btn = None
        if not self.widget: return
<<<<<<< HEAD
        self.widget.Clear()  # without deleting window items; but sets the sizer of the windows to NULL
=======
        if self.toplevel:
            self.window.widget.SetSizer(None)
        else:
            self.widget.Clear()  # without deleting window items; but sets the sizer of the windows to NULL
>>>>>>> 0d786e4e

    if wx.Platform == '__WXMSW__':
        def finish_set(self):  # previously called after self.set_option(...)
            for c in self.children:
                if c.widget:
                    try:
                        c.widget.Refresh()
                    except AttributeError:
                        pass  # sizers have no Refresh
    else:
        def finish_set(self):
            pass

    def refresh(self, *args):
        # this will be self.widget.Refresh
        for c in self.children:
            if c.widget:
                try:
                    c.widget.Refresh()
                except AttributeError:
                    pass

    def update_view(self, selected):
        if self._btn is None: return
        if selected:
            color = wx.RED
        else:
            color = compat.wx_SystemSettings_GetColour(wx.SYS_COLOUR_BTNFACE)
        self._btn.SetBackgroundColour(color)
        self._btn.Refresh(True)

    # add/insert/free slots; interface mainly from context menus #######################################################
    def _add_slot(self, loading=False):
        "adds an empty slot to the sizer, i.e. a fake window that will accept the dropping of widgets"
        # called from "add slot" context menu handler of sizer
        # called from XML parser for adding empty 'sizerslot': sizer._add_slot(loading=True)
<<<<<<< HEAD
        slot = SizerSlot(self.window, self, len(self.children))
        self.children.append( slot )
        if "rows" in self.PROPERTIES: self._adjust_rows_cols(loading)  # for GridSizer

        # insert node into tree
        slot.node = node = SlotNode(slot)
        common.app_tree.add(node, self.node)
=======
        slot = SizerSlot(self, len(self.children))
        if "rows" in self.PROPERTIES: self._adjust_rows_cols(loading)  # for GridSizer
>>>>>>> 0d786e4e

        if self.widget:
            slot.create()  # create the actual SizerSlot widget
            if not self._IS_GRIDBAG:
                self.widget.Add(slot.widget, 1, wx.EXPAND)
            else:
                self._check_slots(remove_only=True)  # the added slot could be hidden
                self.widget.Add( slot.widget, slot.pos, slot.span, slot.flag, slot.border )
            self.widget.SetItemMinSize(slot.widget, 20, 20)
        return slot

    def _insert_slot(self, pos=None, select=True, no_add=False):
        "Inserts an empty slot into the sizer at pos (1 based); optionally force layout update"
        # called from context menu handler; multiple times if applicable; layout will be called there
        # also called from SizerBase._remove after a sizer has removed itself and inserts an empty slot instead
        if pos>=len(self.children) or not self.children[pos] is None:
            self.children.insert( pos, None)  # placeholder to be overwritten
        slot = SizerSlot(self, pos)
        for p,c in enumerate(self.children):
            if c is None: continue
            pos_p = c.properties["pos"]
            if pos_p.value!=p: pos_p.value=p

        if "rows" in self.PROPERTIES: self._adjust_rows_cols()  # for GridSizer

        if self.widget:
            slot.create()  # create the actual SizerSlot
            if not no_add:
                if not self._IS_GRIDBAG:
                    self.widget.Insert(pos+self.widget._BTN_OFFSET, slot.widget, slot.proportion, slot.flag)
                else:
                    self._check_slots(remove_only=True)  # the added slot could be hidden
                    self.widget.Add(slot.widget, slot.pos, slot.span, slot.flag, slot.border)
            self.widget.SetItemMinSize(slot.widget, 20, 20)
        return slot

    # insert/add slot callbacks for context menus ######################################################################
    def _ask_count(self, insert=True):
        # helper for next method (insertion/adding of multiple slots)
        choices = [str(n) for n in range(1,11)]
        if insert:
            dlg = wx.SingleChoiceDialog(None, "Select number of slots to be inserted", "Insert Slots", choices)
        else:
            dlg = wx.SingleChoiceDialog(None, "Select number of slots to be added", "Add Slots", choices)
        ret = 0  if dlg.ShowModal()==wx.ID_CANCEL  else   int(dlg.GetStringSelection())
        dlg.Destroy()
        return ret

    def insert_slot(self, pos, multiple=False):
        # insert before current
        if not self._can_add_insert_slots(report=True):
            return
        count = self._ask_count() if multiple else 1
        with self.window.frozen():
            for n in range(count):
                slot = self._insert_slot(pos)
            if self.widget: self.layout(True)
        misc.rebuild_tree(slot, recursive=False)

    def add_slot(self, multiple=False):
        # add to the end
        if not self._can_add_insert_slots(report=True):
            return
        count = self._ask_count(insert=False) if multiple else 1
        with self.window.frozen():
            for n in range(count):
                slot = self._add_slot()
            if self.widget: self.layout()
        misc.rebuild_tree(slot, recursive=False)  # rebuild also slots

    @_frozen
    def _free_slot(self, pos, force_layout=True):
        "Replaces the element at pos with an empty slot"
        # called from ManagedBase context menu when removing an item
        old_child = self.children[pos]
        slot = SizerSlot(self, pos)

        # replace the node with a SlotNode
        if self.widget:
            # required here; otherwise removal of a StaticBox of a StaticBoxSizer will cause a crash
            self.widget.Detach(old_child.widget)
        old_child.recursive_remove()

        if self.widget:
            slot.create()  # create the actual SizerSlot as wx.Window with hatched background
            if not self._IS_GRIDBAG:
                self.widget.Insert(pos+self.widget._BTN_OFFSET, slot.widget, 1, wx.EXPAND)
            else:
                self.widget.Add( slot.widget, pos, slot.span, slot.flag, slot.border )
                self._check_slots(add_only=True)
            if force_layout:
                self.layout()
        return slot

    ####################################################################################################################
    def is_visible(self):
        return self.window.is_visible()

    def post_load(self):
        """Called after loading of an app from a XML file, before showing the hierarchy of widget for the first time.
        This is used only for container widgets, to adjust their size appropriately."""
        if "rows" in self.PROPERTIES: self._adjust_rows_cols()  # for GridSizer
        if not self.toplevel:
            return
        size_p = self.window.properties['size']
        if not size_p.is_active():
            self.fit_parent()
            w, h = self.widget.GetSize()
            postfix = ''
            if config.preferences.use_dialog_units:
                w, h = compat.ConvertPixelsToDialog( self.window.widget, self.widget.GetSize() )
                postfix = 'd'
            size_p.set('%s, %s%s' % (w, h, postfix))

    def _get_tree_image(self):
        "Get an image name for tree display"
        name = self.__class__.__name__

        if name in ("EditStaticBoxSizer", "EditBoxSizer"):
            # with or without label, horizontal/vertical
            if self.orient & wx.VERTICAL:
                name = "EditVerticalSizer"
            elif self.orient & wx.HORIZONTAL:
                name = "EditHorizontalSizer"
            else:
                name = "EditSpacer"
        elif name=="EditWrapSizer":
            if self.orient & wx.VERTICAL:
                name = "EditVerticalWrapSizer"
            else:
                name = "EditHorizontalWrapSizer"

        elif name == "EditSplitterWindow":
            if self.orientation=="wxSPLIT_HORIZONTAL":
                name = 'EditSplitterWindow-h'

        return name



class wxGladeBoxSizer(wx.BoxSizer):
    _BTN_OFFSET = 1
    def SetItemMinSize(self, item, w, h):
        if w==-1 or h==-1:
            try:
                w2, h2 = item.GetBestSize()
                if w == -1: w = w2
                if h == -1: h = h2
            except AttributeError:
                pass
        wx.BoxSizer.SetItemMinSize(self, item, w, h)


class BoxSizerBase(SizerBase):
    "orientation handling for BoxSizer and StaticBoxSizer"

    def __init__(self, name, parent, pos, orient=wx.VERTICAL, elements=0):
        # elements: number of slots
        SizerBase.__init__(self, name, self.WX_CLASS, orient, parent, pos)

        self.children = []

        for i in range(elements):
            self._add_slot()
        self.layout()

    def get_class_orient(self):
        return '%s (%s)'%( self.WX_CLASS, self.properties["orient"].get_string_value() )

    def properties_changed(self, modified):
        if not modified or "orient" in modified and self.item and config.use_gui:
            # update the image
            common.app_tree.refresh(self, refresh_label=False, refresh_image=True)

        SizerBase.properties_changed(self, modified)


class EditBoxSizer(BoxSizerBase):
    "Class to handle wxBoxSizer objects"
    WX_CLASS = "wxBoxSizer"

    def create_widget(self, dont_add=False):
        self.widget = wxGladeBoxSizer(self.orient)
        self.widget.Add(self._btn, 0, wx.EXPAND)
        to_lay_out = []
        for c in self.children:
            c.create()
            if isinstance(c, SizerSlot):
                self.widget.Add(c.widget, 1, wx.EXPAND)
                self.widget.SetItemMinSize(c.widget, 20, 20)
            else:
                sp = c.properties.get('size')
                if sp and sp.is_active():
                    if (c.proportion != 0 or (c.flag & wx.EXPAND)) and not (c.flag & wx.FIXED_MINSIZE):
                        c.widget.Layout()
                        size = sp.get_size(c.widget)
                        c.widget.SetMinSize(size)
                    else:
                        size = sp.get_size(c.widget)
                        # now re-set the item to update the size correctly...
                        to_lay_out.append((c.pos, size) )
        for pos, size in to_lay_out:
            self.set_item_best_size(self.children[pos], size)
        self.layout(True)
        if self.parent.IS_SIZER and not dont_add:
            self.parent._add_item( self, self.pos, self.widget.GetMinSize() )


if HAVE_WRAP_SIZER:
    class wxGladeWrapSizer(wx.WrapSizer):
        _BTN_OFFSET = 0
        def SetItemMinSize(self, item, w, h):
            if w==-1 or h==-1:
                try:
                    w2, h2 = item.GetBestSize()
                    if w == -1: w = w2
                    if h == -1: h = h2
                except AttributeError:
                    pass
            wx.BoxSizer.SetItemMinSize(self, item, w, h)


    class EditWrapSizer(BoxSizerBase):
        "Class to handle wxWrapSizer objects"
        WX_CLASS = "wxWrapSizer"
    
        def create_widget(self, dont_add=False):
            self.widget = wxGladeWrapSizer(self.orient)
            self.widget.Add(self._btn, 0, wx.EXPAND)
            to_lay_out = []
            for c in self.children:
                c.create()
                if isinstance(c, SizerSlot):
                    self.widget.Add(c.widget, 1, wx.EXPAND)
                    self.widget.SetItemMinSize(c.widget, 20, 20)
                else:
                    sp = c.properties.get('size')
                    if sp and sp.is_active():
                        if (c.proportion != 0 or (c.flag & wx.EXPAND)) and not (c.flag & wx.FIXED_MINSIZE):
                            c.widget.Layout()
                            size = sp.get_size(c.widget)
                            c.widget.SetMinSize(size)
                        else:
                            size = sp.get_size(c.widget)
                            # now re-set the item to update the size correctly...
                            to_lay_out.append((c.pos, size) )
            for pos, size in to_lay_out:
                self.set_item_best_size(self.children[pos], size)
            self.layout(True)
            if self.parent.IS_SIZER and not dont_add:
                self.sizer._add_item( self, self.pos, self.widget.GetMinSize() )



class wxGladeStaticBoxSizer(wx.StaticBoxSizer):
    _BTN_OFFSET = 1
    def SetItemMinSize(self, item, w, h):
        if w==-1 or h==-1:
            try:
                w2, h2 = item.GetBestSize()
                if w == -1: w = w2
                if h == -1: h = h2
            except AttributeError:
                pass
        wx.StaticBoxSizer.SetItemMinSize(self, item, w, h)



class EditStaticBoxSizer(BoxSizerBase):
    "Class to handle wxStaticBoxSizer objects"
    WX_CLASS = "wxStaticBoxSizer"
    PROPERTIES = ["Common", "name", "class", "orient", "class_orient", # class and orient are hidden
                  "label", "attribute",
                  "Layout"]  # not a property, just start the next page in the editor
    EXTRA_PROPERTIES = []

    def __init__(self, name, parent, pos, orient=wx.VERTICAL, label='', elements=3):
        BoxSizerBase.__init__(self, name, parent, pos, orient, elements)
        self.label = np.TextProperty(label)

    def create_widget(self, dont_add=False):
        self.widget = wxGladeStaticBoxSizer( wx.StaticBox(self.window.widget, -1, self.label), self.orient )
        self.widget.Add(self._btn, 0, wx.EXPAND)
        for c in self.children:
            c.create()
            if isinstance(c, SizerSlot):
                self.widget.Add(c.widget, 1, wx.EXPAND)
                self.widget.SetItemMinSize(c.widget, 20, 20)
            else:
                size_p = c.properties.get('size')
                if size_p and size_p.is_active() and ( c.proportion == 0 or not (c.flag & wx.EXPAND) ):
                    w,h = size_p.get_size(c.widget)
                else:
                    w, h = c.widget.GetBestSize()
                self.widget.SetItemMinSize(c.widget, w, h)
        self.layout()
        if self.parent.IS_SIZER and not dont_add:
            self.parent._add_item(self, self.pos, self.widget.GetMinSize())

    def properties_changed(self, modified):
        if not modified or "label" in modified and self.widget:
            self.widget.GetStaticBox().SetLabel(self.label or "")
            #self.layout()
        if modified and "name" in modified:
            previous_name = self.properties["name"].previous_value
            common.app_tree.refresh(self, refresh_label=True, refresh_image=False)
        elif not modified or "label" in modified or "name" in modified and self.node:
            common.app_tree.refresh(self, refresh_label=True, refresh_image=False)

        BoxSizerBase.properties_changed(self, modified)

    def destroy_widget(self):
        if self.widget:
            self.widget.GetStaticBox().Destroy()
        SizerBase.destroy_widget(self)



class CustomGridSizer(wx.BoxSizer):
    """Custom wxSizer class used to implement a GridSizer with an additional handle button.
    e.g. in EditGridSizer instance: self.widget = CustomGridSizer(self,rows,cols,vgap,hgap"""
    _BTN_OFFSET = 0
    def __init__(self, parent, rows, cols, vgap, hgap):
        wx.BoxSizer.__init__(self, wx.VERTICAL)
        self.parent = parent  # EditGridSizer or derived class
        self._create(rows, cols, vgap, hgap)
        wx.BoxSizer.Add(self, self.parent._btn, 0, wx.EXPAND)
        wx.BoxSizer.Add(self, self._grid, 1, wx.EXPAND)
        if wx.VERSION[:2] < (3,0):
            self._growable_rows = set()
            self._growable_cols = set()

    def _create(self, rows, cols, vgap, hgap):
        self._grid = wx.GridSizer(rows, cols, vgap, hgap)

    def __getattr__(self, name):
        return getattr(self._grid, name)

    def GetBestSize(self):
        return self._grid.GetMinSize()

    def Add(self, *args, **kwds):
        self._grid.Add(*args, **kwds)

    def Insert(self, pos, *args, **kwds):
        self._grid.Insert(pos, *args, **kwds)

    def Remove(self, *args, **kwds):
        try:
            pos = int(args[0])
            self._grid.Remove(pos)
        except TypeError:
            self._grid.Remove(*args, **kwds)

    def RemovePos(self, pos):
        self._grid.Remove(pos)

    def Detach(self, pos_or_obj):
        try:
            pos = int(pos_or_obj)
            self._grid.Detach(pos)
        except TypeError:
            self._grid.Detach(pos_or_obj)

    def SetItemMinSize(self, item, w, h):
        try:
            w2, h2 = item.GetBestSize()
            if w == -1: w = w2
            if h == -1: h = h2
        except AttributeError:
            pass
        self._grid.SetItemMinSize(item, w, h)

    def GetChildren(self):
        return self._grid.GetChildren()

    def GetItem(self, widget):
        if hasattr(self._grid, "FindItem"):
            return self._grid.FindItem(widget)  # GridBagSizer
        return self._grid.GetItem(widget)

    def Layout(self):
        self._grid.Layout()
        wx.BoxSizer.Layout(self)

    if wx.VERSION[:2] < (3,0):
        # compatibility for wxPython 2.8, as IsRowGrowable was only introduced with wx 2.9.1
        def IsRowGrowable(self, row):
            return row in self._growable_rows
        def IsColGrowable(self, col):
            return col in self._growable_cols
        def AddGrowableRow(self, row):
            self._grid.AddGrowableRow(row)
            self._growable_rows.add(row)
        def RemoveGrowableRow(self, row):
            self._grid.RemoveGrowableRow(row)
            self._growable_rows.remove(row)
        def AddGrowableCol(self, col):
            self._grid.AddGrowableCol(col)
            self._growable_cols.add(col)
        def RemoveGrowableCol(self, col):
            self._grid.RemoveGrowableCol(col)
            self._growable_cols.remove(col)


class CustomFlexGridSizer(CustomGridSizer):
    def _create(self, rows, cols, vgap, hgap):
        self._grid = wx.FlexGridSizer(rows, cols, vgap, hgap)


class CustomGridBagSizer(CustomFlexGridSizer):
    def _create(self, rows, cols, vgap, hgap):
        self._grid = wx.GridBagSizer(vgap, hgap)

    def Add(self, widget, pos, span, flag, border, destroy=False):
        "Add to sizer, re-use existing SizerItem if there is one; pos is (row,col)"
        if isinstance(pos, int):
            pos = self.parent._get_row_col(pos)
        old_sizer_item = self._grid.FindItemAtPosition(pos)
        if old_sizer_item:
            if destroy:
                old_window = old_sizer_item.GetWindow()
                if old_window:
                    compat.DestroyLater(old_window)
            old_sizer_item.SetSpan((1,1))
            old_sizer_item.SetFlag(wx.EXPAND)
            old_sizer_item.SetBorder(border)
            if isinstance(widget, wx.Sizer):
                old_sizer_item.AssignSizer(widget)
            else:
                old_sizer_item.AssignWindow(widget)
        else:
            self._grid.Add( widget, pos, span, flag, border )

    def Detach(self, obj):
        self._grid.Detach(obj)


class GridSizerBase(SizerBase):
    "Base class for Grid sizers"
    _PROPERTY_HELP = {"rows":"Numbers of sizer rows; can be set to 0 for 'as many as required'",
                      "cols":"Numbers of sizer columns; can be set to 0 for 'as many as required'",
                      "vgap":'Vertical extra space between all children',
                      "hgap":'Horizontal extra space between all children'}

    EXTRA_PROPERTIES = ["Grid", "rows", "cols", "vgap", "hgap"]

    def __init__(self, name, klass, parent, pos, rows=3, cols=3, vgap=0, hgap=0):
        SizerBase.__init__(self, name, klass, None, parent, pos)
        if self.WX_CLASS == "wxGridBagSizer":
            val_range=(1,1000)
        else:
            # Grid and FlexGrid sizers allow columns/rows to be 0, i.e. as many as required
            val_range=(0,1000)
        self.rows = np.SpinProperty(rows, val_range=val_range, immediate=True)
        self.cols = np.SpinProperty(cols, val_range=val_range, immediate=True)
        self.vgap = np.SpinProperty(vgap, immediate=True)
        self.hgap = np.SpinProperty(hgap, immediate=True)

    def create_widget(self):
        "This must be overriden and called at the end of the overriden version"
        to_lay_out = []
        for c in self.children:
            c.create()
            if isinstance(c, SizerSlot):
                self.widget.Add(c.widget, 1, wx.EXPAND)
                self.widget.SetItemMinSize(c.widget, 20, 20)
            else:
                sp = c.properties.get('size')
                if sp and sp.is_active():
                    if (c.proportion != 0 or (c.flag & wx.EXPAND)) and not (c.flag & wx.FIXED_MINSIZE):
                        c.widget.Layout()
                        size = sp.get_size(c.widget)
                        c.widget.SetMinSize(size)
                    else:
                        size = sp.get_size(c.widget)
                        # now re-set the item to update the size correctly...
                        to_lay_out.append( (c.pos, size) )

        for pos, size in to_lay_out:
            self.set_item_best_size(self.children[pos], size=size, force_layout=False)
        self.layout(True)

    def fit_parent(self, *args):
        "Tell the sizer to resize the window to match the sizer's minimal size"
        if self.widget and self.window.widget:
            self.widget.Fit(self.window.widget)
            self.widget.SetSizeHints(self.window.widget)

    def _can_add_insert_slots(self, report=False):
        if self.rows and self.cols:
            # if both are defined, a re-sizing would need to be done
            if report:
                misc.error_message("Can't add or insert slots as sizer's Rows and Cols are fixed (see Properties -> Grid).")
            return False
        return True

    # helpers ##########################################################################################################
    def _get_actual_rows_cols(self):
        rows = self.rows
        cols = self.cols
        # for GridSizer and FlexGridSizer cols may be 0, i.e. auto calculated
        if cols==0:    cols = (len(self.children)-1)//rows + 1
        elif rows==0:  rows = (len(self.children)-1)//cols + 1
        return rows, cols
    def _get_row_col(self, pos, cols=None):
        if cols is None:
            rows, cols = self._get_actual_rows_cols()
        return pos // cols,  pos %  cols

    def _get_pos(self, row, col):
        rows, cols = self._get_actual_rows_cols()
        return row*cols + col

    def _adjust_rows_cols(self, loading=False):
        # called when items are added or removed: adjust number of rows
        cols_p = self.properties["cols"]
        rows_p = self.properties["rows"]
        if rows_p.value==0 or cols_p.value==0: return
<<<<<<< HEAD
        rows_new = (len(self.children)-2) // cols_p.get() + 1
=======
        rows_new = (len(self.children)-1) // cols_p.get() + 1
>>>>>>> 0d786e4e
        if rows_new==rows_p.value or (loading and rows_new<rows_p.value): return
        rows_p.set(rows_new)

    # context menu actions #############################################################################################
    @_frozen
    def insert_row(self, pos=-1):
        "inserts slots for a new row"
        rows, cols = self._get_actual_rows_cols()

        # calculate the row (0 based) to be inserted
        if pos==-1:
            add_row = rows
            # ensure that the last row is full
            for n in range( len(self.children) -rows*cols ):
                self._insert_slot( len(self.children) )
        else:
            add_row, dummy = self._get_row_col(pos)

        if rows:
            self.properties["rows"].set( rows+1 )
            if self.widget: self.widget.SetRows(rows+1)

        for n in range(cols):
            self._insert_slot( n + add_row*cols )

        if "growable_rows" in self.PROPERTIES:
            self.properties["growable_rows"].shift_items(add_row)

        if self.widget:
            if "growable_rows" in self.PROPERTIES:
                self._set_growable()
            self.layout(True)
        misc.rebuild_tree(self)

    @_frozen
    def insert_col(self, pos=-1):
        "inserts slots for a new column"
        rows, cols = self._get_actual_rows_cols()

        # calculate the column (0 based) to be added
        if pos==-1:
            add_col = cols
        else:
            dummy, add_col = self._get_row_col(pos)

        # calculate the column index of the last child (0 based)
        last_pos = len(self.children)
        last_pos_col = (last_pos % cols) - 1
        if last_pos_col == -1: last_pos_col = cols-1
        # fill up the last row up to the insertion position if required
        if last_pos_col < min(add_col,cols-1):
            for i in range(min(add_col,cols-1)-last_pos_col):
                self._insert_slot( last_pos+i )

        # insert the new colum
        if self.cols:
            self.properties["cols"].set( cols+1 )
            if self.widget: self.widget.SetCols(cols+1)
        # insert placeholders to avoid problems with GridBagSizers and overlap tests
        for r in range(rows-1,-1,-1):
            #self.children.insert( add_col+1 + r*cols, None )
            self.children.insert( add_col + r*cols, None )
        # actually create the slots
        for r in range(0,rows):
            self._insert_slot( self._get_pos(r,add_col) )

        if "growable_cols" in self.PROPERTIES:
            self.properties["growable_cols"].shift_items(add_col)

        if self.widget:
            if self.widget.GetCols()!=cols+1: self.widget.SetCols(cols+1)
            if "growable_rows" in self.PROPERTIES:
                self._set_growable()
            self.layout(True)
        misc.rebuild_tree(self)

    @_frozen
    def remove_row(self, pos):
        rows = self.rows
        cols = self.cols
        # calculate row and pos of the slot
        row,col = self._get_row_col(pos)
        # find the slots that are in the same row
        slots = []
        for pos,child in enumerate(self.children):
            child_row, child_col = self._get_row_col(pos)
            if child_row==row: slots.append(child)
        if rows: self.properties["rows"].set( rows-1 )
        # actually remove the slots
        for slot in reversed(slots): slot.remove()
        
        if "growable_rows" in self.PROPERTIES:
            self.properties["growable_rows"].remove_item(row)

        if self.widget:
            if "growable_rows" in self.PROPERTIES:
                self._set_growable()
            if self.rows: self.widget.SetRows(self.rows)
            self.layout(True)
        misc.rebuild_tree(self)

    @_frozen
    def remove_col(self, pos):
        cols = self.cols
        # calculate row and pos of the slot
        row,col = self._get_row_col(pos)
        # find the slots that are in the same row
        slots = []
        for pos,child in enumerate(self.children):
            child_row, child_col = self._get_row_col(pos)
            if child_col==col: slots.append(child)
        if cols: self.properties["cols"].set( cols-1 )
        # actually remove the slots
        for slot in reversed(slots): slot.remove()

        if "growable_cols" in self.PROPERTIES:
            self.properties["growable_cols"].remove_item(col)

        if self.widget:
            if not self._IS_GRIDBAG:
                self.widget.SetCols(cols-1)
            if "growable_cols" in self.PROPERTIES:
                self._set_growable()
            if self.cols: self.widget.SetCols(self.cols)
            self.layout(True)
        misc.rebuild_tree(self)

    ####################################################################################################################
    @_frozen
    def properties_changed(self, modified):
        rows, cols = self._get_actual_rows_cols()
        if rows*cols < len(self.children) - 1:
            # number of rows/cols too low; this is not called if rows or col==0
            if not modified or "cols" in modified:
                # adjust number of rows if required
                if rows*cols < len(self.children) - 1:
                    # more rows required
                    rows = (len(self.children)-1) // (cols or 1)
                    if (len(self.children)-1) % (cols or 1): rows += 1
                self.properties["rows"].set(rows)
                if modified and not "rows" in modified: modified.append("rows")
            elif "rows" in modified:
                cols = (len(self.children)-1) // (rows or 1)
                if (len(self.children)-1) % (rows or 1): cols += 1
                self.properties["cols"].set(cols)
                if modified and not "cols" in modified: modified.append("cols")

        if self.WX_CLASS != "wxGridBagSizer":
            if self.rows==0:
                self.properties["cols"].set_range(1,1000)
            else:
                self.properties["cols"].set_range(0,1000)
            if self.cols==0:
                self.properties["rows"].set_range(1,1000)
            elif self.WX_CLASS != "wxGridBagSizer":
                self.properties["rows"].set_range(0,1000)

        layout = False

        if not "class_orient" in modified:  # otherwise, change_sizer will be called and we can skip the following
            if not modified or "rows" in modified and self.widget:
                if self.widget.GetRows()!=self.rows:
                    self.widget.SetRows(self.rows)
                    layout = True
            if not modified or "cols" in modified and self.widget:
                if self.widget.GetCols()!=self.cols:
                    self.widget.SetCols(self.cols)
                    layout = True
            if not modified or "hgap" in modified and self.widget:
                if self.widget.GetHGap()!=self.hgap:
                    self.widget.SetHGap(self.hgap)
                    layout = True
            if not modified or "vgap" in modified and self.widget:
                if self.widget.GetVGap()!=self.vgap:
                    self.widget.SetVGap(self.vgap)
                    layout = True

        if "growable_rows" in self.properties and self.widget:
            if not modified or "growable_rows" in modified or "growable_cols" in modified:
                self._set_growable()
                layout = True

        if layout:
            self.layout(True)
            if self.widget: self.window.widget.Refresh()

        SizerBase.properties_changed(self, modified)


class EditGridSizer(GridSizerBase):
    "Class to handle wxGridSizer objects"
    WX_CLASS = "wxGridSizer"

    def __init__(self, name, parent, pos, rows=3, cols=3, vgap=0, hgap=0):
        GridSizerBase.__init__(self, name, 'wxGridSizer', parent, pos, rows, cols, vgap, hgap)

    def create_widget(self, dont_add=False):
        self.widget = CustomGridSizer(self, self.rows, self.cols, self.vgap, self.hgap)
        if self.parent.IS_SIZER and not dont_add:
            self.sizer.add_item(self, self.pos) # , self.widget.GetMinSize())
        GridSizerBase.create_widget(self)


class _GrowableDialog(wx.Dialog):
    def __init__(self, parent, title):
        wx.Dialog.__init__(self, parent, -1, title)
        self.sizer = sizer = wx.BoxSizer(wx.VERTICAL)
        self.message = wx.StaticText(self, -1, "")
        sizer.Add(self.message, 0, wx.TOP | wx.LEFT | wx.RIGHT | wx.EXPAND, 10)
        self.choices = wx.CheckListBox(self, -1, choices=[])
        sizer.Add(self.choices, 1, wx.EXPAND | wx.LEFT | wx.RIGHT, 10)
        sizer.Add(wx.StaticLine(self, -1), 0, wx.EXPAND | wx.ALL, 10)
        sz2 = wx.BoxSizer(wx.HORIZONTAL)
        sz2.Add(wx.Button(self, wx.ID_OK, ""), 0, wx.ALL, 10)
        sz2.Add(wx.Button(self, wx.ID_CANCEL, ""), 0, wx.ALL, 10)
        sizer.Add(sz2, 0, wx.ALIGN_CENTER)
        self.SetAutoLayout(True)
        self.SetSizer(sizer)
        sizer.Fit(self)
        self.CenterOnScreen()

    def get_value(self):
        ret = []
        for c,choice in enumerate(self._choices):
            #in range(self.choices.GetCount()):
            if self.choices.IsChecked(c):
                ret.append(str(int(choice)-1))
        return ",".join(ret)

    def set_choices(self, choices, values):
        self.choices.Set(choices)
        self._choices = choices
        for i,value in enumerate(choices):
            if value in values: self.choices.Check(i)

    def set_descriptions(self, title, message):
        self.SetTitle(title)
        self.message.SetLabel(message)



class _GrowablePropertyD(np.DialogPropertyD):
    def _create_dialog(self):
        if self.dialog is None:
            parent = self.text.GetTopLevelParent()
            self.dialog = _GrowableDialog(parent, self.title)

        rows, cols = self.owner._get_actual_rows_cols()
        row_or_col_count = rows  if "rows" in self.name else  cols

        choices = [ str(n)   for n in range(1, row_or_col_count+1) ]  # dialog is 1 based
        selected = [str(n+1) for n in self.value]
        self.dialog.set_choices(choices, selected)
        self.dialog.sizer.Fit(self.dialog)
        return self.dialog

    def _set_converter(self, value):
        # used by set()
        if isinstance(value, compat.basestring):
            try:
                value = sorted( [int(n) for n in value.split(",") ] )
            except:
                return None
        return value

    def _convert_from_text(self, text=None):
        if text is None: text = self.text.GetValue()
        row_or_col_count = getattr(self.owner, self.name.split("_")[-1])
        try:
            value = [int(n)-1 for n in text.split(",")]  # text is 1-based, value is 0-based
            value.sort()
            if len(value)!=len(set(value)):  return None                 # double numbers
            if value and not row_or_col_count: return None                 # no rows/cols
            if min(value)<0 or max(value)>=row_or_col_count: return None  # number out of range
        except:
            return None
        return value

    def _convert_to_text(self, value):
        # from internal 0-based string value to text control 1-based: "0,1" -> "1,2"
        ret = [str(n+1) for n in self.value]
        return ",".join(ret)

    def get_string_value(self):
        # for XML file writing
        return ",".join( [str(n) for n in self.value] )

    def remove_item(self, item):
        # called when a column is deleted
        if not self.value: return
        new = []
        for n in self.value:
            if n!=item:
                if n<item:
                    new.append(n)
                else:
                    new.append(n-1)
        deactivate = not new
        self.set( new, deactivate=deactivate )

    def shift_items(self, item):
        # when a row/col is added, the values above need to be shifted by 1
        if not self.value: return
        new = []
        for n in self.value:
            if n<item:
                new.append(n)
            else:
                new.append(n+1)
        self.set( new )

    def keep_items(self, indices):
        if not self.value: return
        new = [indices.index(n) for n in self.value if n in indices]
        self.set( new )


class EditFlexGridSizer(GridSizerBase):
    "Class to handle wxFlexGridSizer objects"
    WX_CLASS = "wxFlexGridSizer"

    EXTRA_PROPERTIES = GridSizerBase.EXTRA_PROPERTIES + ["growable_rows", "growable_cols"]
    _PROPERTY_HELP = {"growable_rows":'Select growable rows',
                      "growable_cols":'Select growable columns'}

    def __init__(self, name, parent, pos, rows=3, cols=3, vgap=0, hgap=0):
        GridSizerBase.__init__(self, name, self.WX_CLASS, parent, pos, rows, cols, vgap, hgap)
        self.growable_rows = _GrowablePropertyD([], default_value=[])
        self.growable_cols = _GrowablePropertyD([], default_value=[])
        self.properties["growable_rows"].title = 'Select growable rows'
        self.properties["growable_cols"].title = 'Select growable cols'

    def create_widget(self, dont_add=False):
        self.widget = CustomFlexGridSizer(self, self.rows, self.cols, self.vgap, self.hgap)
        GridSizerBase.create_widget(self)
        self._set_growable()
        if self.parent.IS_SIZER and not dont_add:
            self.parent._add_item(self, self.pos)

    def _set_growable(self):
        rows = self.growable_rows
        cols = self.growable_cols
        rowcount,colcount = self._get_actual_rows_cols()
        for r in range(rowcount):
            growable = self.widget.IsRowGrowable(r)
            if growable and not r in rows:
                self.widget.RemoveGrowableRow(r)
            elif not growable and r in rows:
                self.widget.AddGrowableRow(r)
        for c in range(colcount):
            growable = self.widget.IsColGrowable(c)
            if growable and not c in cols:
                self.widget.RemoveGrowableCol(c)
            elif not growable and c in cols:
                self.widget.AddGrowableCol(c)

    @_frozen
    def make_growable(self, direction, row_or_col):
        "set growable_rows or growable_cols"
        p_name = "growable_%ss"%direction
        p = self.properties[p_name]
        if row_or_col in p.value:
            p.value.remove(row_or_col)
        else:
            p.value.append(row_or_col)
            p.value.sort()
        p.set_active(bool(p.value))
        self.properties_changed([p_name])
        p.update_display()

    def ask_growable(self, row, col):
        "ask user whether to make a row or col growable when the user has selected EXPAND without a growable row or col"
        import dialogs
        dlg = dialogs.MakeRowColGrowableDlg(common.main)
        usr = dlg.ShowModal()
        if usr != wx.ID_OK: return
        changed = []
        # we can be sure that row and col are not in the property values
        if dlg.cb_row_growable.GetValue():
            p = self.properties["growable_rows"]
            p.set(sorted(p.value+[row]), activate=True)
            changed.append("growable_rows")
        if dlg.cb_col_growable.GetValue():
            p = self.properties["growable_cols"]
            p.set(sorted(p.value+[col]), activate=True)
            changed.append("growable_cols")

        dont_show_again = dlg.cb_dont_show_again.GetValue()
        if changed: self.properties_changed(changed)


class EditGridBagSizer(EditFlexGridSizer):
    "Class to handle wxFlexGridSizer objects"
    WX_CLASS = "wxGridBagSizer"
    _IS_GRIDBAG = True
    _PROPERTY_HELP = {"rows":"Numbers of sizer rows; this is just used internally for wxGlade design, not by wx",
                      "cols":"Numbers of sizer columns; this is just used internally for wxGlade design, not by wx"}

    def create_widget(self, dont_add=False):  # this one does not call GridSizerBase.create_widget, as the strategy here is different
        self.widget = CustomGridBagSizer(self, self.rows, self.cols, self.vgap, self.hgap)
        #GridSizerBase.create_widget(self)
        ################################################################################################################
        
        to_lay_out = []
        for child in self.children:
            pos = self._get_row_col(child.pos)
            child.create()
            if isinstance(child, SizerSlot) and child.widget:
                self.widget.Add(child.widget, pos, (1,1), wx.EXPAND, 0)
                self.widget.SetItemMinSize(child.widget, 20, 20)
            else:
                sp = child.properties.get('size')
                if sp and sp.is_active():
                    if (child.proportion != 0 or (child.flag & wx.EXPAND)) and not (child.flag & wx.FIXED_MINSIZE):
                        child.widget.Layout()
                        w, h = child.widget.GetBestSize()
                        child.widget.SetMinSize((w, h))
                    else:
                        size = sp.get_size(child.widget)
                        to_lay_out.append((child.pos, size))  # re-set the item to update the size correctly...

        for pos, size in to_lay_out:
            self.set_item_best_size(self.children[pos], size)
        self.layout(True)
        ################################################################################################################
        self._set_growable()
        if self.parent.IS_SIZER and not dont_add:
            self.parent._add_item(self, self.pos)

    def check_span_range(self, pos, rowspan=1, colspan=1):
        "called from LayoutSpanProperty to set the maximum row/col span range"
        row, col = self._get_row_col(pos)
        # check max colspan
        max_col = col
        for c in range(col+1, self.cols):
            for r in range(row, row+rowspan):
                # check cell content
                p = self._get_pos(r,c)
                if p>=len(self.children):
                    #max_col = c
                    max_col = self.cols-1
                    break
                child = self.children[p]
                if not isinstance(child, SizerSlot): break
            if p>=len(self.children) or not isinstance(child, SizerSlot): break
            # only empty cells found
            max_col = c
        # check max rowspan
        max_row = row
        for r in range(row+1, self.rows):
            for c in range(col, col+colspan):
                # check cell content
                p = self._get_pos(r,c)
                if p>=len(self.children):
                    #max_row = r
                    max_row = self.rows-1
                    break
                child = self.children[p]
                if not isinstance(child, SizerSlot): break
            if p>=len(self.children) or not isinstance(child, SizerSlot): break
            # only empty cells found
            max_row = r
        return max_row-row+1, max_col-col+1

    def _get_occupied_slots(self):
        "get pos for all slots that are SizerSlots only, but are occupied by other items spanning over rows/cols"
        pos = 0
        occupied = []
        for row in range(self.rows):
            for col in range(self.cols):
                if pos==len(self.children): break
                child = self.children[pos]
                if not isinstance(child, SizerSlot) and not child is None:
                    # an element, check whether it spans over any slots
                    span = child.span
                    if span != (1,1):
                        for r in range(row, row+span[0]):
                            for c in range(col, col+span[1]):
                                if r==row and c ==col: continue  # the original cell
                                if c>=self.cols: continue
                                occupied.append( self._get_pos(r,c) )
                pos += 1
            if pos==len(self.children): break
        return occupied

    def _get_max_row_col(self):
        "get last row and col indices that are populated or spanned; for use by rows/cols properties"
        max_row = max_col = 0
        for pos, child in enumerate(self.children):
            row, col = self._get_row_col(pos)
            if not isinstance(child, SizerSlot) and not child is None:
                span = child.span
                max_row = max( max_row, row + span[0] - 1 )
                max_col = max( max_col, col + span[1] - 1 )
        return max_row, max_col

    def _check_slots(self, remove_only=False, add_only=False, add_to_sizer=True):
        "add/remove the widgets for empty slots"
        occupied = set( self._get_occupied_slots() )
        for pos,child in enumerate(self.children):
            if isinstance(child, SizerSlot):
                if pos in occupied:
                    if not add_only: child.set_overlap(True, add_to_sizer=add_to_sizer)
                else:
                    if not remove_only: child.set_overlap(False, add_to_sizer=add_to_sizer)

<<<<<<< HEAD
=======
    def get_child_index(self, pos):
        # return the index of the widget; overlapped slots are skipped
        ret = 0
        for p, child in enumerate(self.children):
            if child is None or (child.IS_SLOT and child.overlapped): continue
            if p==pos: return ret
            ret += 1

>>>>>>> 0d786e4e
    def _can_add_insert_slots(self, report=False):
        if report:
            misc.error_message("Can't insert or add slots as sizer's Rows and Cols are fixed (see Properties -> Grid).")
        return False

    def get_child_index(self, pos):
        # return the index of the widget; overlapped slots are skipped
        ret = 0
        for p, child in enumerate(self.children):
            if child is None or (isinstance(child, SizerSlot) and child.overlapped): continue
            if p==pos: return ret
            ret += 1

    # context menu actions #############################################################################################
    @_frozen  # if _frozen is used, this should be called via wx.CallAfter
    def _recreate(self, rows, cols, previous_rows, previous_cols):
        "rows, cols: list of indices to keep or None for new rows/cols"
        if rows is None: rows = [r if r<previous_rows else None  for r in range(self.rows)]
        if cols is None: cols = [c if c<previous_cols else None  for c in range(self.cols)]
        remove_slots = [] # as of now, only slots are being removed
        remove_rows = [r for r in range(previous_rows) if not r in rows]
        remove_cols = [c for c in range(previous_cols) if not c in rows]
        new_children = [[None]*len(cols) for row in range(len(rows))]
        # detach all elements from old sizer
        for pos, child in enumerate(self.children):
            r,c = self._get_row_col(pos, previous_cols)
            if r not in rows or c not in cols:
                remove_slots.append(child)
                if child.widget:
                    self.widget.Detach(child.widget)
                continue
            new_children[rows.index(r)][cols.index(c)] = child

            if child.widget:
                self.widget.Detach(child.widget)

            # check whether an item is spanning over the removed row/col and reduce span by 1
            span = child.span
            r_end = r+span[0]-1
            c_end = c+span[1]-1
            spanned_rows = [r_ for r_ in range(r,r_end+1) if r_ in rows]
            spanned_cols = [c_ for c_ in range(c,c_end+1) if c_ in cols]
            new_span = (rows.index( spanned_rows[-1] ) - rows.index(r) + 1,
                        cols.index( spanned_cols[-1] ) - cols.index(c) + 1)
            if new_span != span:
                child.properties["span"].set( new_span )

        # remove the slots, if required
        set_focus = misc.focused_widget in remove_slots
        for slot in reversed(remove_slots): slot._remove()
        if set_focus:
            misc.set_focused_widget(self)

        self.properties["rows"].set( len(rows) )
        self.properties["growable_rows"].keep_items(rows)  # 1 based
        self.properties["cols"].set( len(cols) )
        self.properties["growable_cols"].keep_items(cols)

        # insert placeholders to avoid problems with GridBagSizers and overlap tests
        self.children[:] = sum(new_children,[])
        # actually create the new slots
        for pos, child in enumerate(self.children):
            if child is not None: continue
            self._insert_slot( pos, select=False, no_add=True )

        # check overlapped slots
        self._check_slots(add_to_sizer=False)

        if not self.widget: return
        # re-create the widget and add the items
        for c in self.widget._grid.GetChildren():
            if c and c.IsSizer():
                compat.SizerItem_SetSizer(c, None)

        self.widget._grid.Clear()
        #self.widget._grid.Destroy()  # spurious crashes, even with CallAfter
        self.widget._create(None,None, self.vgap, self.hgap)
        wx.BoxSizer.Add(self.widget, self.widget._grid, 1, wx.EXPAND)

        for child in self.children:
            if not child.widget: continue # for overlapped sizer slots, widget may be None
            self.widget.Add(child.widget, child.pos, child.span, child.flag, child.border)

        self._set_growable()
        self.layout(True)

    def remove_row(self, pos):
        row,col = self._get_row_col(pos)
        rows = [r for r in range(self.rows) if r!=row]
        self._recreate(rows, None, self.rows, self.cols)

    def remove_col(self, pos):
        row,col = self._get_row_col(pos)
        cols = [c for c in range(self.cols) if c!=col]
        self._recreate(None, cols, self.rows, self.cols)

    def insert_row(self, pos=-1):
        row,col = self._get_row_col(pos)
        rows = [r for r in range(self.rows)]
        if pos==-1:
            rows.append(None)
        else:
            rows.insert(row, None)
        self._recreate(rows, None, self.rows, self.cols)

    def insert_col(self, pos=-1):
        row,col = self._get_row_col(pos)
        cols = [c for c in range(self.cols)]
        if pos==-1:
            cols.append(None)
        else:
            cols.insert(col, None)
        self._recreate(None, cols, self.rows, self.cols)

    def _set_row_col_range(self):
        "set ranges of rows/cols properties"
        max_row, max_col = self._get_max_row_col()
        rows_p = self.properties["rows"]
        cols_p = self.properties["cols"]
        rows_p.set_range(max_row+1, rows_p.val_range[1])
        cols_p.set_range(max_col+1, cols_p.val_range[1])
    
    def check_property_modification(self, name, value, new_value):
        max_row, max_col = self._get_max_row_col()
        if name=="rows" and new_value<max_row+1: return False
        if name=="cols" and new_value<max_col+1: return False
        return EditFlexGridSizer.check_property_modification(self, name, value, new_value)

    def properties_changed(self, modified):
        if modified and ("rows" in modified or "cols" in modified):
            rows_p = self.properties["rows"]
            cols_p = self.properties["cols"]
            if rows_p.previous_value is not None or cols_p.previous_value is not None:
                # actually a user input
                delete_rows = []
                delete_cols = []
                rows = cols = None # default arguments
                if "rows" in modified:
                    previous_rows = rows_p.previous_value
                    previous_cols = self.cols
                    if previous_rows<rows_p.value:
                        # add rows
                        rows = list(range(previous_rows)) + [None]*(rows_p.value-previous_rows)
                    else:
                        # remove rows
                        rows = list(range(rows_p.value))
                if "cols" in modified:
                    previous_rows = self.rows
                    previous_cols = cols_p.previous_value
                    if previous_cols<cols_p.value:
                        # add cols
                        cols = list(range(previous_cols)) + [None]*(cols_p.value-previous_cols)
                    else:
                        # remove cols
                        cols = list(range(cols_p.value))
                self._recreate(rows, cols, previous_rows, previous_cols)
                return

        EditFlexGridSizer.properties_changed(self, modified)

    def on_load(self):
        # called from XML parser right after loading the widget
        self._check_slots(remove_only=True)
        EditFlexGridSizer.on_load(self)


def change_sizer(old, new):
    """Replaces sizer instance 'old' with a new one; 'new' is the name of the new one.
    (which_page: index of the property windows notebook page; used only by set_growable_(rows|cols)"""
    pos = 0 if old.toplevel else old.pos
    constructors = {
        'wxBoxSizer (wxVERTICAL)':         lambda: EditBoxSizer(old.name, old.parent, pos, wx.VERTICAL, 0),
        'wxBoxSizer (wxHORIZONTAL)':       lambda: EditBoxSizer(old.name, old.parent, pos, wx.HORIZONTAL, 0),
        'wxWrapSizer (wxVERTICAL)':        lambda: EditWrapSizer(old.name, old.parent, pos, wx.VERTICAL, 0),
        'wxWrapSizer (wxHORIZONTAL)':      lambda: EditWrapSizer(old.name, old.parent, pos, wx.HORIZONTAL, 0),
        'wxStaticBoxSizer (wxVERTICAL)':   lambda: EditStaticBoxSizer(old.name, old.parent, pos, wx.VERTICAL,
                                                                      getattr(old, 'label', old.name), 0),
        'wxStaticBoxSizer (wxHORIZONTAL)': lambda: EditStaticBoxSizer(old.name, old.parent, pos, wx.HORIZONTAL,
                                                                      getattr(old, 'label', old.name), 0),
        'wxGridSizer':     lambda: EditGridSizer(old.name, old.parent, pos, rows=0, cols=0),
        'wxFlexGridSizer': lambda: EditFlexGridSizer(old.name, old.parent, pos, rows=0, cols=0),
        'wxGridBagSizer': lambda: EditGridBagSizer(old.name, old.parent, pos, rows=0, cols=0) }

    with old.window.frozen():
        # construct without children, take then the children from the old sizer
        old.parent.children[pos] = None  # avoid recursive_remove being called
        szr = constructors[new]()
        if old._IS_GRIDBAG and old.widget:
            for c in old.children:
                if c:
                    if c.widget:
                        old.widget.Detach(c.widget)
                    elif isinstance(c, SizerSlot) and c.overlapped:
                        # re-create hidden widget
                        c.set_overlap(False, add_to_sizer=False)

        szr.children.extend(old.children)

        # copy/set properties
        if isinstance(szr, GridSizerBase):
            # take rows, cols, hgap, vgap from old sizer, if applicable
            rows = getattr(old, "rows", 1)
            cols = getattr(old, "cols", len(szr.children))
            if isinstance(szr, EditGridBagSizer):
                # for GridSizer and FlexGridSizer cols may be 0, i.e. auto calculated
                if rows==0: rows = (len(szr.children)-1)//cols +1
                if cols==0: cols = (len(szr.children)-1)//rows +1

            szr.properties["rows"].set( rows )
            szr.properties["cols"].set( cols )
            szr.properties["hgap"].set( getattr(old, "hgap", 0) )
            szr.properties["vgap"].set( getattr(old, "vgap", 0) )
            szr.properties_changed( ["rows","cols","hgap","vgap"] )
        if isinstance(szr, EditFlexGridSizer) and isinstance(old, EditFlexGridSizer):
            # take growable rows and cols from old sizer
            grow_r_p = old.properties["growable_rows"]
            grow_c_p = old.properties["growable_cols"]
            if grow_r_p.is_active():
                szr.properties['growable_rows'].value = grow_r_p.value
                szr.properties['growable_rows'].deactivated = False
            if grow_c_p.is_active():
                szr.properties['growable_cols'].value = grow_c_p.value
                szr.properties['growable_cols'].deactivated = False
        # XXX keep rows, cols, growable_rows, growable_cols in attributes of new sizer if it's not a (Flex)GridSizer
        #     and re-use them if user switches back

        if szr._IS_GRIDBAG:
            szr._check_slots(remove_only=True)  # for the children, .parent is still the old sizer here

        for widget in szr.children:
            widget.parent = szr

        if old.widget is not None:
            for c in old.widget.GetChildren():
                if c and c.IsSizer():
                    compat.SizerItem_SetSizer(c, None)
            old.widget.Clear()  # without deleting window items; but sets the sizer of the windows to NULL

            szr.create(dont_set=True)

        for widget in szr.children:
            if not isinstance(widget, SizerSlot):
                if szr.widget is not None:
                    if not isinstance(szr, EditGridBagSizer):
                        pos = widget.pos + szr.widget._BTN_OFFSET
                        szr.widget.Insert(pos, widget.widget, widget.proportion, widget.flag, widget.border)
                    else:
                        szr.widget.Add(widget.widget, widget.pos, widget.span, widget.flag, widget.border)
    
        if szr.parent.IS_SIZER:
            szr.copy_properties(old, szr.MANAGED_PROPERTIES, notify=False)  # "pos","span","proportion","border","flag"
            szr.sizer.children[szr.pos] = szr
            if szr.sizer.widget:
                pos = szr.sizer.widget._BTN_OFFSET + szr.sizer.get_child_index(szr.pos)
                elem = szr.sizer.widget.GetChildren()[pos]
                compat.SizerItem_SetSizer(elem, szr.widget)

        common.app_tree.change_item_editor(old, szr, keep_children=True)

        old.toplevel = False  # could probably be omitted
        del old.children[:]
        old.delete()

        for c in szr.children:
            if c: c.parent = szr
        if not szr.parent.IS_SIZER:
            szr.window.set_sizer(szr)

        szr.layout(True)
        if szr.widget: szr.window.widget.Refresh()

        misc.set_focused_widget(szr)


def _builder(parent, pos, orientation=wx.VERTICAL, slots=1, is_static=False, label="",
             is_wrap=False):
    num = slots
    name = common.root.get_next_name('sizer_%d', parent)

    # add slots later
    if is_static:
        editor = EditStaticBoxSizer(name, parent, pos, orientation, label, 0)
    elif is_wrap:
        editor = EditWrapSizer(name, parent, pos, orientation, 0)
    else:
        editor = EditBoxSizer(name, parent, pos, orientation, 0)

    if parent.IS_SIZER:
        editor.properties['flag'].set('wxEXPAND')
        editor.properties['pos'].set(pos)

    # add the slots
    for i in range(num):
        editor._add_slot()
    editor.layout()

    if parent.widget: editor.create()
    return editor

    # set focus on the sizer again
    common.app_tree.select_item(sz.node)


class _SizerDialog(wx.Dialog):
    def __init__(self, parent):
        pos = wx.GetMousePosition()
        wx.Dialog.__init__( self, misc.get_toplevel_parent(parent), -1, _('Select sizer type'), pos )
        self.orientation = wx.RadioBox( self, -1, _('Orientation'), choices=[_('Horizontal'), _('Vertical')] )
        self.orientation.SetSelection(0)
        tmp = wx.BoxSizer(wx.HORIZONTAL)
        tmp.Add( wx.StaticText(self, -1, _('Slots: ')), 0, wx.ALL | wx.ALIGN_CENTER_VERTICAL, 3 )
        self.num = wx.SpinCtrl(self, -1)
        self.num.SetRange(1, 100)
        self.num.SetValue(1)
        tmp.Add(self.num, 1, wx.ALL, 3)
        szr = wx.BoxSizer(wx.VERTICAL)
        szr.Add(self.orientation, 0, wx.ALL | wx.EXPAND, 4)
        szr.Add(tmp, 0, wx.EXPAND)
        self.checkbox_static = wx.CheckBox(self, -1, _('Has a Static Box:'))
        compat.SetToolTip(self.checkbox_static, "Use wxStaticBoxSizer")
        self.label = wx.TextCtrl(self, -1, "")
        self.label.Enable(False)
        self.checkbox_static.Bind(wx.EVT_CHECKBOX, self.on_check_statbox)
        szr.Add(self.checkbox_static, 0, wx.ALL | wx.EXPAND, 4)
        tmp = wx.BoxSizer(wx.HORIZONTAL)
        tmp.Add(wx.StaticText(self, -1, _("Label: ")), 0, wx.ALIGN_CENTER)
        tmp.Add(self.label, 1)
        szr.Add(tmp, 0, wx.ALL | wx.EXPAND, 4)

        if HAVE_WRAP_SIZER:
            self.checkbox_wrap = wx.CheckBox(self, -1, _('Wraps around'))
            compat.SetToolTip(self.checkbox_wrap, "Use wxWrapSizer")
            self.checkbox_wrap.Bind(wx.EVT_CHECKBOX, self.on_check_wrapbox)
            szr.Add(self.checkbox_wrap, 0, wx.ALL | wx.EXPAND, 4)

        # horizontal sizer for action buttons
        hsizer = wx.BoxSizer(wx.HORIZONTAL)
        hsizer.Add( wx.Button(self, wx.ID_CANCEL, _('Cancel')), 1, wx.ALL, 5)
        btn = wx.Button(self, wx.ID_OK, _('OK'))
        btn.SetDefault()
        hsizer.Add(btn, 1, wx.ALL, 5)
        szr.Add(hsizer, 0, wx.EXPAND|wx.ALIGN_CENTER )
        self.SetAutoLayout(1)
        self.SetSizer(szr)
        szr.Fit(self)
        self.Layout()
        #self.CenterOnScreen()

    def reset(self):
        self.orientation.SetSelection(0)
        self.num.SetValue(1)
        self.checkbox_static.SetValue(0)
        self.label.SetValue("")
        self.label.Enable(False)
        if HAVE_WRAP_SIZER:
            self.checkbox_wrap.SetValue(0)

    def on_check_statbox(self, event):
        checked = event.IsChecked()
        self.label.Enable(checked)
        if HAVE_WRAP_SIZER:
            self.checkbox_wrap.Enable(not checked)
            if checked: self.checkbox_wrap.SetValue(False)

    def on_check_wrapbox(self, event):
        checked = event.IsChecked()
        self.checkbox_static.Enable(not checked)
        if checked:
            self.checkbox_static.SetValue(False)
            self.label.Disable()


def builder(parent, pos):
    "factory function for box sizers"

    dialog = _SizerDialog(common.adding_window or parent)
    with misc.disable_stay_on_top(common.adding_window or parent):
        res = dialog.ShowModal()
    if dialog.orientation.GetStringSelection() == _('Horizontal'):
        orientation = wx.HORIZONTAL
    else:
        orientation = wx.VERTICAL
    num = dialog.num.GetValue()
    wrap = HAVE_WRAP_SIZER and dialog.checkbox_wrap.GetValue() or False
    label = dialog.label.GetValue()
    static = dialog.checkbox_static.GetValue()

    dialog.Destroy()
    if res != wx.ID_OK: return
    with parent.frozen():
        editor = _builder( parent, pos, orientation, num, static, label, wrap )

    return editor


def xml_builder(attrs, parent, pos=None):
    "factory function to build EditBoxSizer objects from a XML file"
    from xml_parse import XmlParsingError

    try:
        name = attrs['name']
    except KeyError:
        raise XmlParsingError( _("'name' attribute missing") )
    orientation = wx.VERTICAL  # default value
    if attrs['base'] == 'EditStaticBoxSizer':
        return EditStaticBoxSizer(name, parent, pos, orientation, '', 0)
    if attrs['base'] == 'EditWrapSizer':
        return EditWrapSizer(name, parent, pos, orientation, 0)
    return EditBoxSizer(name, parent, pos, orientation, 0)


class _GridBuilderDialog(wx.Dialog):
    def __init__(self, parent):
        pos = wx.GetMousePosition()
        wx.Dialog.__init__( self, misc.get_toplevel_parent(parent), -1, _('Select sizer type and attributes'), pos )
        # the main sizer
        sizer = wx.BoxSizer(wx.VERTICAL)
        # type
        choices = ["Grid", "FlexGrid", "GridBag"]
        self.type_ = wx.RadioBox(self, -1, _('Type'), choices=choices, majorDimension=1)
        sizer.Add(self.type_, 1, wx.ALL|wx.EXPAND, 3)
        # layout
        self.rows = wx.SpinCtrl(self, -1, "3")
        self.cols = wx.SpinCtrl(self, -1, "3")
        self.vgap = wx.SpinCtrl(self, -1, "0")
        self.hgap = wx.SpinCtrl(self, -1, "0")
        # grid sizer with the controls
        gsizer = wx.FlexGridSizer(cols=2)
        for label, control, tooltip in [("Rows", self.rows, 'Numbers of sizer rows'),
                                        ("Cols", self.cols, 'Numbers of sizer colums'),
                                        ("Vgap", self.vgap, 'Vertical extra space between all children'),
                                        ("Hgap", self.hgap, 'Horizontal extra space between all children')]:
            gsizer.Add(wx.StaticText(self, -1, _(label)), 0, wx.ALL | wx.ALIGN_CENTER_VERTICAL, 5)
            gsizer.Add(control, 0, wx.ALL | wx.EXPAND | wx.ALIGN_CENTER_VERTICAL, 3)
            compat.SetToolTip( control, tooltip )
        self.rows.SetFocus()
        for ctrl in (self.rows, self.cols, self.hgap, self.vgap):
            ctrl.SetSelection(-1, -1)
        # static box sizer around the grid sizer
        boxsizer = wx.StaticBoxSizer(wx.StaticBox(self, -1, _("Layout")), wx.VERTICAL)
        boxsizer.Add(gsizer)
        sizer.Add(boxsizer, 0, wx.ALL, 3)

        # horizontal sizer for action buttons
        hsizer = wx.BoxSizer(wx.HORIZONTAL)
        hsizer.Add( wx.Button(self, wx.ID_CANCEL, _('Cancel')), 1, wx.ALL, 5)
        btn = wx.Button(self, wx.ID_OK, _('OK') )
        btn.SetDefault()
        hsizer.Add(btn, 1, wx.ALL, 5)
        sizer.Add(hsizer, 0, wx.EXPAND|wx.ALIGN_CENTER )

        self.SetAutoLayout(True)
        self.SetSizer(sizer)

        sizer.Fit(self)
        self.Layout()



def grid_builder(parent, pos):
    "factory function for grid sizers"
    #dialog = _GridBuilderDialog(parent)
    dialog = _GridBuilderDialog(common.adding_window or parent)
    with misc.disable_stay_on_top(common.adding_window or parent):
        res = dialog.ShowModal()
    rows = dialog.rows.GetValue()
    cols = dialog.cols.GetValue()
    vgap = dialog.vgap.GetValue()
    hgap = dialog.hgap.GetValue()
    type_ = dialog.type_.GetStringSelection()
    dialog.Destroy()
    if res != wx.ID_OK: return

    name = common.root.get_next_name('grid_sizer_%d', parent)
    is_toplevel = True
    if type_=="Grid":
        constructor = EditGridSizer
    elif type_=="FlexGrid":
        constructor = EditFlexGridSizer
    elif type_=="GridBag":
        constructor = EditGridBagSizer

    with parent.frozen():
        editor = constructor(name, parent, pos, 0, cols, vgap, hgap) # add slots later
        if parent.IS_SIZER:
            editor.properties['flag'].set('wxEXPAND')
            editor.properties['pos'].set(pos)

        # add the slots
        for i in range(rows*cols):
            editor._add_slot()
        if rows!=0:
            editor.properties["rows"].set(rows)
        editor.layout()

<<<<<<< HEAD
        if parent.widget: sz.create()
    
        if sizer is not None:
            sz.properties['flag'].set('wxEXPAND')
            sz.properties['pos'].set(pos)
        
        # set focus on the sizer again
        common.app_tree.select_item(sz.node)

=======
        if parent.widget: editor.create()

    return editor
>>>>>>> 0d786e4e


def grid_xml_builder(attrs, parent, sizeritem, pos=None):
    "factory function to build EditGridSizer objects from a XML file"
    from xml_parse import XmlParsingError

    try:
        name = attrs['name']
    except KeyError:
        raise XmlParsingError(_("'name' attribute missing"))
    if attrs['base'] == 'EditGridSizer':
        constructor = EditGridSizer
    elif attrs['base'] == 'EditFlexGridSizer':
        constructor = EditFlexGridSizer
    elif attrs['base'] == 'EditGridBagSizer':
        constructor = EditGridBagSizer
    return constructor(name, parent, pos, rows=0, cols=0)


def init_all():
    "Module initialization function: returns dict w. key 'Sizers' and an assigned list of buttons for the main palette"

    cw = common.widgets
    cw['EditBoxSizer'] = builder
    cw['EditGridSizer'] = grid_builder

    cwx = common.widgets_from_xml
    cwx['EditBoxSizer'] = xml_builder
    if HAVE_WRAP_SIZER:
        cwx['EditWrapSizer'] = xml_builder
    cwx['EditStaticBoxSizer'] = xml_builder
    cwx['EditGridSizer'] = grid_xml_builder
    cwx['EditFlexGridSizer'] = grid_xml_builder
    cwx['EditGridBagSizer'] = grid_xml_builder

    import os.path
    from tree import WidgetTree

    if HAVE_WRAP_SIZER:
        WidgetTree.images['EditWrapSizer'] = os.path.join( config.icons_path, 'wrap_sizer_h.xpm')
        WidgetTree.images['EditHorizontalWrapSizer'] = os.path.join( config.icons_path, 'wrap_sizer_h.xpm')
        WidgetTree.images['EditVerticalWrapSizer'] = os.path.join( config.icons_path, 'wrap_sizer.xpm')
    WidgetTree.images['EditStaticBoxSizer'] = os.path.join( config.icons_path, 'sizer.xpm')
    WidgetTree.images['EditFlexGridSizer']  = os.path.join( config.icons_path, 'grid_sizer.xpm' )
    WidgetTree.images['EditGridBagSizer']  = os.path.join( config.icons_path, 'grid_sizer.xpm' )

    WidgetTree.images['EditVerticalSizer']   = os.path.join( config.icons_path, 'sizer_v.xpm' )
    WidgetTree.images['EditHorizontalSizer'] = os.path.join( config.icons_path, 'sizer_h.xpm' )

    WidgetTree.images['EditVerticalSizerSlot']   = os.path.join( config.icons_path, 'sizer_slot_v.xpm' )
    WidgetTree.images['EditHorizontalSizerSlot'] = os.path.join( config.icons_path, 'sizer_slot_h.xpm' )
    WidgetTree.images['EditSizerSlot'] = os.path.join( config.icons_path, 'sizer_slot.xpm' )
    WidgetTree.images['EditSlot'] = os.path.join( config.icons_path, 'slot.xpm' )

    ret = {'Sizers': [
        common.make_object_button('EditBoxSizer', 'sizer.xpm'),
        common.make_object_button('EditGridSizer', 'grid_sizer.xpm')] }
    return ret<|MERGE_RESOLUTION|>--- conflicted
+++ resolved
@@ -232,253 +232,6 @@
         return [stmt]
 
 
-<<<<<<< HEAD
-        return menu
-
-    def preview_parent(self):
-        # context menu callback
-        p = misc.get_toplevel_widget(self.sizer)
-        if p is not None:
-            p.preview()
-
-    ####################################################################################################################
-    def _remove(self):
-        # does not set focus
-        if self.sizer.is_virtual() or len(self.sizer.children)<=2: return
-        sizer = self.sizer
-        node = self.sizer.children[self.pos].node
-        with self.sizer.window.frozen():
-            self.sizer.remove_item(self)
-            self.delete()
-            common.app_tree.remove(node)
-
-    def remove(self):
-        # set focused widget
-        sizer = self.sizer
-        pos = self.pos
-        self._remove()
-        if pos >= len(sizer.children):
-            pos = len(sizer.children)-1
-        misc.set_focused_widget( sizer.children[pos] )
-
-    def on_drop_widget(self, event):
-        """replaces self with a widget in self.sizer. This method is called
-        to add every non-toplevel widget or sizer, and in turn calls the
-        appropriate builder function (found in the ``common.widgets'' dict)"""
-        if not common.adding_widget:  # widget focused/selecte
-            misc.set_focused_widget(self)
-            if self.widget:
-                self.widget.Refresh()
-                self.widget.SetFocus()
-            return
-        if common.adding_sizer and self.sizer.is_virtual():
-            return
-        if self.widget:
-            self.widget.SetCursor(wx.NullCursor)
-        common.adding_window = event and event.GetEventObject().GetTopLevelParent() or None
-        # call the appropriate builder
-        common.widgets[common.widget_to_add](self.parent, self.sizer, self.pos)
-        if event is None or not misc.event_modifier_copy(event):
-            common.adding_widget = common.adding_sizer = False
-            common.widget_to_add = None
-        common.app_tree.app.saved = False
-
-    def check_drop_compatibility(self):
-        """replaces self with a widget in self.sizer. This method is called
-        to add every non-toplevel widget or sizer, and in turn calls the
-        appropriate builder function (found in the ``common.widgets'' dict)"""
-        if common.adding_sizer and self.sizer.is_virtual():
-            return (False, "No sizer can be added here")
-        return (True,None)
-
-    # clipboard handling ###############################################################################################
-    def check_compatibility(self, widget, typename=None):
-        "check whether widget can be pasted here"
-        if typename is not None:
-            if typename=="sizer" and self.sizer.is_virtual():
-                return (False, "No sizer can be pasted here")
-            if typename=="window":
-                return (False, "No toplevel object can be pasted here.")
-            return (True,None)
-
-        if getattr(widget, "_is_toplevel", False):
-            return (False, "No toplevel object can be pasted here.")
-        if self.sizer.is_virtual() and isinstance(widget, Sizer):
-            # e.g. a sizer dropped on a splitter window slot; instead, a panel would be required
-            return (False, "No sizer can be pasted here")
-        return (True,None)
-
-    def clipboard_paste(self, clipboard_data):
-        "Insert a widget from the clipboard to the current destination"
-        return clipboard._paste(self.parent, self.sizer, self.pos, clipboard_data)
-
-    def on_select_and_paste(self, *args):
-        "Middle-click event handler: selects the slot and, if the clipboard is not empty, pastes its content here"
-        misc.focused_widget = self
-        self.widget.SetFocus()
-        clipboard.paste(self)
-    ####################################################################################################################
-
-    def delete(self):
-        # mainly deletes the widget
-        self.destroy_widget()
-        common.app_tree.app.saved = False
-
-    def destroy_widget(self):
-        if self.widget is None: return
-        if misc.currently_under_mouse is self.widget:
-            misc.currently_under_mouse = None
-        if self.widget:
-            self.widget.Hide()
-    
-            # unbind events to prevent new created (and queued) events
-            self.widget.Bind(wx.EVT_PAINT, None)
-            self.widget.Bind(wx.EVT_RIGHT_DOWN, None)
-            self.widget.Bind(wx.EVT_LEFT_DOWN, None)
-            self.widget.Bind(wx.EVT_MIDDLE_DOWN, None)
-            self.widget.Bind(wx.EVT_ENTER_WINDOW, None)
-            self.widget.Bind(wx.EVT_LEAVE_WINDOW, None)
-            self.widget.Bind(wx.EVT_KEY_DOWN, None)
-            if self.sizer and not self.sizer.is_virtual and self.sizer.widget:
-                self.sizer.widget.Detach(self.widget)  # this will happen during recursive removal only
-                self.sizer = None
-            compat.DestroyLater(self.widget)
-            self.widget = None
-
-        if misc.focused_widget is self:
-            misc.set_focused_widget(None)
-
-    def __getstate__(self):
-        state = self.__dict__.copy()
-        del state['_logger']
-        return state
-
-    def __setstate__(self, state):
-        self.__dict__.update(state)
-
-        # re-initialise logger instance deleted from __getstate__
-        self._logger = logging.getLogger(self.__class__.__name__)
-
-
-
-class SizerHandleButton(GenButton):
-    'Provides a "handle" to activate a Sizer and to access its popup menu'
-    def __init__(self, parent, id, sizer):
-        GenButton.__init__(self, parent.widget, id, '', size=(5, 5))
-        self.sizer = sizer
-        self.SetUseFocusIndicator(False)
-        self.Bind(wx.EVT_RIGHT_DOWN, self.sizer.popup_menu )
-        #self.Bind(wx.EVT_KEY_DOWN, misc.on_key_down_event)
-        color = compat.wx_SystemSettings_GetColour(wx.SYS_COLOUR_BTNFACE)
-        self.SetBackgroundColour(color)
-
-
-def change_sizer(old, new):
-    """Replaces sizer instance 'old' with a new one; 'new' is the name of the new one.
-    (which_page: index of the property windows notebook page; used only by set_growable_(rows|cols)"""
-    constructors = {
-        'wxBoxSizer (wxVERTICAL)':         lambda: EditBoxSizer(old.name, old.window, wx.VERTICAL, 0, old.toplevel),
-        'wxBoxSizer (wxHORIZONTAL)':       lambda: EditBoxSizer(old.name, old.window, wx.HORIZONTAL, 0, old.toplevel),
-        'wxWrapSizer (wxVERTICAL)':        lambda: EditWrapSizer(old.name, old.window, wx.VERTICAL, 0, old.toplevel),
-        'wxWrapSizer (wxHORIZONTAL)':      lambda: EditWrapSizer(old.name, old.window, wx.HORIZONTAL, 0, old.toplevel),
-        'wxStaticBoxSizer (wxVERTICAL)':   lambda: EditStaticBoxSizer(old.name, old.window, wx.VERTICAL,
-                                                                      getattr(old, 'label', old.name), 0, old.toplevel),
-        'wxStaticBoxSizer (wxHORIZONTAL)': lambda: EditStaticBoxSizer(old.name, old.window, wx.HORIZONTAL,
-                                                                      getattr(old, 'label', old.name), 0, old.toplevel),
-        'wxGridSizer':     lambda: EditGridSizer(old.name, old.window, rows=0, cols=0, toplevel=old.toplevel),
-        'wxFlexGridSizer': lambda: EditFlexGridSizer(old.name, old.window, rows=0, cols=0, toplevel=old.toplevel),
-        'wxGridBagSizer': lambda: EditGridBagSizer(old.name, old.window, rows=0, cols=0, toplevel=old.toplevel) }
-
-    with old.window.frozen():
-        # construct without children, take then the children from the old sizer
-        szr = constructors[new]()
-        if old._IS_GRIDBAG and old.widget:
-            for c in old.children[1:]:
-                if c:
-                    if c.widget:
-                        old.widget.Detach(c.widget)
-                    elif isinstance(c, SizerSlot) and c.overlapped:
-                        # re-create hidden widget
-                        c.set_overlap(False, add_to_sizer=False)
-    
-        szr.children.extend(old.children[1:])
-        szr.node = old.node
-    
-        # copy/set properties
-        if isinstance(szr, GridSizerBase):
-            # take rows, cols, hgap, vgap from old sizer, if applicable
-            rows = getattr(old, "rows", 1)
-            cols = getattr(old, "cols", len(szr.children)-1)
-            if isinstance(szr, EditGridBagSizer):
-                # for GridSizer and FlexGridSizer cols may be 0, i.e. auto calculated
-                if rows==0: rows = (len(self.children)-2)//cols +1
-                if cols==0: cols = (len(self.children)-2)//rows +1
-    
-            szr.properties["rows"].set( rows )
-            szr.properties["cols"].set( cols )
-            szr.properties["hgap"].set( getattr(old, "hgap", 0) )
-            szr.properties["vgap"].set( getattr(old, "vgap", 0) )
-            szr.properties_changed( ["rows","cols","hgap","vgap"] )
-        if isinstance(szr, EditFlexGridSizer) and isinstance(old, EditFlexGridSizer):
-            # take growable rows and cols from old sizer
-            grow_r_p = old.properties["growable_rows"]
-            grow_c_p = old.properties["growable_cols"]
-            if grow_r_p.is_active():
-                szr.properties['growable_rows'].value = grow_r_p.value
-                szr.properties['growable_rows'].deactivated = False
-            if grow_c_p.is_active():
-                szr.properties['growable_cols'].value = grow_c_p.value
-                szr.properties['growable_cols'].deactivated = False
-        # XXX keep rows, cols, growable_rows, growable_cols in attributes of new sizer if it's not a (Flex)GridSizer
-        #     and re-use them if user switches back
-
-        if isinstance(szr, EditGridBagSizer):
-            szr._check_slots(remove_only=True)  # mark overlapped slots; the slot.sizer attributes still point to old
-
-        if old.widget is not None:
-            for c in old.widget.GetChildren():
-                if c and c.IsSizer():
-                    compat.SizerItem_SetSizer(c, None)
-            old.widget.Clear()  # without deleting window items; but sets the sizer of the windows to NULL
-
-        for widget in szr.children[1:]:
-            widget.sizer = szr
-
-        if old.widget is not None:
-            szr.create(dont_set=True)  # here the slots are added; the .sizer attribute needs to point to szr
-
-        for widget in szr.children[1:]:
-            if not isinstance(widget, SizerSlot):
-                if szr.widget is not None:
-                    if not isinstance(szr, EditGridBagSizer):
-                        szr.widget.Insert(widget.pos, widget.widget, widget.proportion, widget.flag, widget.border)
-                    else:
-                        szr.widget.Add(widget.widget, widget.pos, widget.span, widget.flag, widget.border)
-    
-        if not szr.toplevel:
-            szr.sizer = old.sizer
-            szr.properties["proportion"].set(old.proportion)
-            szr.properties["flag"].set(old.flag)
-            szr.properties["border"].set(old.border)
-            szr.properties["pos"].set(old.pos)
-            szr.sizer.children[szr.pos] = szr
-            if szr.sizer.widget:
-                pos = szr.sizer.get_child_index(szr.pos)
-                elem = szr.sizer.widget.GetChildren()[pos]  # a sizer item
-                compat.SizerItem_SetSizer(elem, szr.widget)
-    
-        common.app_tree.change_node(szr.node, szr)
-    
-        old.toplevel = False
-        del old.children[1:]
-        old.delete()
-    
-        if szr.toplevel:
-            szr.window.set_sizer(szr)
-        szr.layout(True)
-        if szr.widget: szr.window.widget.Refresh()
-        misc.set_focused_widget(szr)
-=======
 class SlotGenerator(object):
     # generic code generator; as a slot does not have flags etc. we don't need BaseWidgetBuilder etc.
     def __init__(self, language):
@@ -493,7 +246,6 @@
         size = self.codegen.tmpl_spacersize%(0, 0)
         stmt = self.codegen.tmpl_sizeritem % ( sizer_name, size, 0, '0', 0 )
         return [stmt], []
->>>>>>> 0d786e4e
 
     def get_event_handlers(self, obj):
         return []
@@ -1047,14 +799,10 @@
             self._btn.Destroy()
             self._btn = None
         if not self.widget: return
-<<<<<<< HEAD
-        self.widget.Clear()  # without deleting window items; but sets the sizer of the windows to NULL
-=======
         if self.toplevel:
             self.window.widget.SetSizer(None)
         else:
             self.widget.Clear()  # without deleting window items; but sets the sizer of the windows to NULL
->>>>>>> 0d786e4e
 
     if wx.Platform == '__WXMSW__':
         def finish_set(self):  # previously called after self.set_option(...)
@@ -1091,18 +839,8 @@
         "adds an empty slot to the sizer, i.e. a fake window that will accept the dropping of widgets"
         # called from "add slot" context menu handler of sizer
         # called from XML parser for adding empty 'sizerslot': sizer._add_slot(loading=True)
-<<<<<<< HEAD
-        slot = SizerSlot(self.window, self, len(self.children))
-        self.children.append( slot )
-        if "rows" in self.PROPERTIES: self._adjust_rows_cols(loading)  # for GridSizer
-
-        # insert node into tree
-        slot.node = node = SlotNode(slot)
-        common.app_tree.add(node, self.node)
-=======
         slot = SizerSlot(self, len(self.children))
         if "rows" in self.PROPERTIES: self._adjust_rows_cols(loading)  # for GridSizer
->>>>>>> 0d786e4e
 
         if self.widget:
             slot.create()  # create the actual SizerSlot widget
@@ -1622,11 +1360,7 @@
         cols_p = self.properties["cols"]
         rows_p = self.properties["rows"]
         if rows_p.value==0 or cols_p.value==0: return
-<<<<<<< HEAD
-        rows_new = (len(self.children)-2) // cols_p.get() + 1
-=======
         rows_new = (len(self.children)-1) // cols_p.get() + 1
->>>>>>> 0d786e4e
         if rows_new==rows_p.value or (loading and rows_new<rows_p.value): return
         rows_p.set(rows_new)
 
@@ -2133,8 +1867,6 @@
                 else:
                     if not remove_only: child.set_overlap(False, add_to_sizer=add_to_sizer)
 
-<<<<<<< HEAD
-=======
     def get_child_index(self, pos):
         # return the index of the widget; overlapped slots are skipped
         ret = 0
@@ -2143,7 +1875,6 @@
             if p==pos: return ret
             ret += 1
 
->>>>>>> 0d786e4e
     def _can_add_insert_slots(self, report=False):
         if report:
             misc.error_message("Can't insert or add slots as sizer's Rows and Cols are fixed (see Properties -> Grid).")
@@ -2639,21 +2370,9 @@
             editor.properties["rows"].set(rows)
         editor.layout()
 
-<<<<<<< HEAD
-        if parent.widget: sz.create()
-    
-        if sizer is not None:
-            sz.properties['flag'].set('wxEXPAND')
-            sz.properties['pos'].set(pos)
-        
-        # set focus on the sizer again
-        common.app_tree.select_item(sz.node)
-
-=======
         if parent.widget: editor.create()
 
     return editor
->>>>>>> 0d786e4e
 
 
 def grid_xml_builder(attrs, parent, sizeritem, pos=None):
