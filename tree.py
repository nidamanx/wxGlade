"""\
Classes to handle and display the structure of a wxGlade app

@copyright: 2002-2007 Alberto Griggio
@copyright: 2014-2016 Carsten Grohmann
@copyright: 2016-2019 Dietmar Schwertberger
@license: MIT (see LICENSE.txt) - THIS PROGRAM COMES WITH NO WARRANTY
"""

import logging, os.path
import wx
import misc, common, compat, config, clipboard

DEBUG = config.debugging and False
if DEBUG:
    import utilities

class WidgetTree(wx.TreeCtrl):#, Tree):
    "Tree with the ability to display the hierarchy of widgets"
    images = {} # Dictionary of icons of the widgets displayed
    _logger = None # Class specific logging instance
    def __init__(self, parent, application):
        self._logger = logging.getLogger(self.__class__.__name__)
        style = wx.TR_DEFAULT_STYLE|wx.TR_HAS_VARIABLE_ROW_HEIGHT
        style |= wx.TR_EDIT_LABELS
        if wx.Platform == '__WXGTK__':    style |= wx.TR_NO_LINES|wx.TR_FULL_ROW_HIGHLIGHT
        elif wx.Platform == '__WXMAC__':  style &= ~wx.TR_ROW_LINES
        wx.TreeCtrl.__init__(self, parent, -1, style=style)
        self.cur_widget = None  # reference to the selected widget
        self.root = application
        image_list = wx.ImageList(21, 21)
        image_list.Add(wx.Bitmap(os.path.join(config.icons_path, 'application.xpm'), wx.BITMAP_TYPE_XPM))
        for w in WidgetTree.images:
            WidgetTree.images[w] = image_list.Add(misc.get_xpm_bitmap(WidgetTree.images[w]))
        self.AssignImageList(image_list)
        application.item = self.AddRoot(_('Application'), 0)
        self._SetItemData(application.item, application)
        self.skip_select = 0  # necessary to avoid an infinite loop on win32, as SelectItem fires an
                              # EVT_TREE_SEL_CHANGED event

        self.drop_target = clipboard.DropTarget(self, toplevel=True)
        self.SetDropTarget(self.drop_target)
        self._drag_ongoing = False
        self.auto_expand = True  # this control the automatic expansion of  nodes: it is set to False during xml loading
        self.Bind(wx.EVT_TREE_SEL_CHANGED, self.on_change_selection)
        self.Bind(wx.EVT_RIGHT_DOWN, self.popup_menu)
        self.Bind(wx.EVT_LEFT_DCLICK, self.on_left_dclick)
        self.Bind(wx.EVT_LEFT_DOWN, self.on_left_click) # allow direct placement of widgets
        self.Bind(wx.EVT_MENU, self.on_menu)  # for handling the selection of the first item
        self._popup_menu_widget = None  # the widget for the popup menu
        self.Bind(wx.EVT_TREE_BEGIN_DRAG, self.begin_drag)
        self.Bind(wx.EVT_LEAVE_WINDOW, self.on_leave_window)
        self.Bind(wx.EVT_MOUSE_EVENTS, self.on_mouse_events)

        self.Bind(wx.EVT_TREE_BEGIN_LABEL_EDIT, self.begin_edit_label)
        self.Bind(wx.EVT_TREE_END_LABEL_EDIT, self.end_edit_label)
        #self.Bind(wx.EVT_KEY_DOWN, misc.on_key_down_event)
        self.Bind(wx.EVT_KEY_DOWN, self.on_key_down_event)
        #self.Bind(wx.EVT_CHAR_HOOK, self.on_char)  # on wx 2.8 the event will not be delivered to the child
        self.Bind(wx.EVT_TREE_DELETE_ITEM, self.on_delete_item)

    def on_char(self, event):
        "called from main: start label editing on F2; skip events while editing"
        if event.GetKeyCode()==wx.WXK_F2 and self.cur_widget and self.cur_widget._label_editable():
            # start label editing
            self.EditLabel( self.cur_widget.item )
            return True
        if isinstance(self.FindFocus(), wx.TextCtrl):
            # currently editing
            event.Skip()
            return True
        return False

    def on_key_down_event(self, event):
        #if event.GetKeyCode()==13:
            ## go to property editor
            #common.property_panel.SetFocus()
            #return
        if event.GetKeyCode()==wx.WXK_WINDOWS_MENU and self.cur_widget:
            # windows menu key pressed -> display context menu for selected item
            item = self.RootItem  if self.cur_widget is common.root else  self.cur_widget.item
            if item:
                rect = self.GetBoundingRect(item, textOnly=True)
                if rect is not None:
                    pos = (rect.right, (rect.top+rect.bottom)//2)
                    self.cur_widget.popup_menu(event, pos=pos)
                    return
        #misc.on_key_down_event(event)
        event.Skip()

    def begin_drag(self, evt):
        # start drag & drop
        item = evt.GetItem()
        widget = self._GetItemData(item)
        if widget is self.root or widget.IS_SLOT: return  # application and slots can't be dragged
        self._drag_ongoing = True
        clipboard.begin_drag(self, widget)
        self._drag_ongoing = False

    def begin_edit_label(self, evt):
        # Begin editing a label. This can be prevented by calling Veto()
        widget = self._GetItemData( evt.Item )
        if not widget._label_editable(): evt.Veto()

    def _split_name_label(self, new_value):
        # split user input into name and label; if there's no colon but a quotation mark, it's just a label
        new_name = new_label = None
        new_value = new_value.strip()
        if new_value.endswith("'") and ": '" in new_value:
            new_name, new_label = new_value.split(": '", 1)
            new_label = new_label[:-1]
        elif new_value.endswith('"') and ': "' in new_value:
            new_name, new_label = new_value.split(': "', 1)
            new_label = new_label[:-1]
        elif new_value and (new_value[0] in ["'",'"'] or new_value[-1] in ["'",'"']):
            # just a label; for this we accept errors, we just want at least one quotation mark
            if new_value[0]==new_value[-1] and len(new_value)>2:
                new_label = new_value[1:-1]
            elif new_value[0] in ["'",'"']:
                new_label = new_value[1:]
            elif new_value[-1] in ["'",'"']:
                new_label = new_value[:-1]
        elif not ":" in new_value:
            new_name = new_value
        return new_name, new_label

    def end_edit_label(self, evt):
        # Finish editing a label. This can be prevented by calling Veto()
        if evt.IsEditCancelled(): return
        item = evt.Item
        widget = self._GetItemData( item )
        if "name" not in widget.properties: return

        new_value = evt.Label
        if new_value==widget._get_tree_label(): return

        new_name = new_label = new_title = new_tab = new_class = None
        
        if widget.klass != widget.base and widget.klass != 'wxScrolledWindow':
            if new_value.count("(")==1 and new_value.count(")")==1:
                pre, new_class = new_value.split("(")
                new_class, post = new_class.split(")")
                if pre.endswith(" "): pre = pre[:-1]
                new_value = pre+post

        if "label" in widget.properties and widget._label_editable():
            new_name, new_label = self._split_name_label(new_value)
        elif "label" in widget.properties:
            # label is not editable, but name may have changed
            new_name, dummy = self._split_name_label(new_value)
        elif getattr(widget, "has_title", None):
            new_name, new_title = self._split_name_label(new_value)
        elif getattr(widget, "parent", None) and widget.parent.klass=="wxNotebook" and "]" in new_value:
            # notebook pages: include page title: "[title] name"
            new_tab, new_name = new_value.rsplit("]",1)
            if "[" in new_tab: new_tab = new_tab.split("[",1)[-1]
            new_name = new_name.strip()
        else:
            new_name = new_value

        # check name
        if new_name:
            name_p = widget.properties["name"]
            if new_name==name_p.get(): new_name = None
        if new_name:
            # check
            OK = name_p.check(new_name)
            if not OK: new_name = None

        # check class/klass
        if new_class:
            class_p = widget.properties["klass"]
            if new_class==class_p.get(): new_class = None
        if new_class:
            # check
            OK = class_p.check(new_class)
            if not OK: new_class = None

        # check label
        if new_label is not None:
            label_p = widget.properties["label"]
            if new_label==label_p.get(): new_label = None
        if not new_name and new_label is None and new_title is None and new_tab is None and new_class is None:
            # no change or an error
            wx.Bell()
            evt.Veto()
            return
        # check title
        if new_title is not None:
            title_p = widget.properties["title"]
            if new_title==title_p.get(): new_title = None
        # check notabook tab
        if new_tab is not None:
            notebook = widget.parent
            tabs_p = notebook.properties["tabs"]
            if widget in notebook.children:
                index = notebook.children.index(widget)
                if notebook.tabs[index][0]==new_tab:
                    new_tab = None
                else:
                    new_tabs = notebook.tabs[:]
                    new_tabs[index][0] = new_tab
            else:
                new_tab = None

        # actually modify the values
        modified = set()
        if new_name:
            name_p.previous_value = name_p.value
            name_p.set(new_name, notify=False)
            modified.add("name")
        if new_class:
            class_p.previous_value = class_p.value
            class_p.set(new_class, notify=False)
            modified.add("class")
        if new_label:
            label_p.previous_value = label_p.value
            label_p.set(new_label, notify=False)
            modified.add("label")
        if new_title:
            title_p.previous_value = title_p.value
            title_p.set(new_title, notify=False)
            modified.add("title")
        if modified:
            widget.properties_changed(modified)
            self.root.saved = False  # update the status of the app
        if new_tab:
            tabs_p.previous_value = tabs_p.value
            tabs_p.set(new_tabs, notify=True)
        wx.CallAfter( self.refresh, widget, refresh_label=True)  # setting from within the event handler does not work

    if compat.IS_CLASSIC:
        def _SetItemData(self, item, data):
            self.SetPyData(item, data)
        def _GetItemData(self, item):
            if not bool(item): return None
            return self.GetPyData(item)
    else:
        def _SetItemData(self, item, data):
            self.SetItemData(item, data)
        def _GetItemData(self, item):
            if not bool(item): return None
            try:
                return self.GetItemData(item)
            except RuntimeError:
                # on GTK the above bool may return True even if the item is being deleted
                return None

    def add2(self, child, parent, index, item=None):
        "insert an item for child into the list of parent's items; optionally re-use old item"
        image = self.images.get( child._get_tree_image(), -1)
        label = child._get_tree_label()
        if item is None:
            if index is None:
                item = child.item = self.AppendItem(parent.item, label, image)
            else:
                item = child.item = compat.wx_Tree_InsertItemBefore(self, parent.item, index, label, image)
        else:
            # re-use
            child.item = item
            self.refresh(child)
        self._SetItemData(item, child)
        if self.auto_expand:
            self.Expand(parent.item)
        if DEBUG:
            print("added item", utilities.hx(item), child, child.item)
        return item

    def remove(self, editor):
        # just remove the mutual references between editor and tree item
        if editor.item is None: return  # could be during common.root.clear() when there is an error on loading
        self._SetItemData(editor.item, None)
        editor.item = None

    ####################################################################################################################
    # new implementation:
    def on_delete_item(self, event):
        item = event.GetItem()
        editor = self._GetItemData( item )
        if DEBUG:
            print("on_delete_item", utilities.hx(item), editor, editor and editor.item or None)
        if editor is not None and editor.item is item:
            editor.item = None

    def _get_children_items(self, item):
        items = []
        child_item, cookie = self.GetFirstChild(item)
        while child_item.IsOk():
            items.append(child_item)
            child_item, cookie = self.GetNextChild(item, cookie)
        return items

    def _build_children(self, editor, item, recursive=True):
        # XXX a better algorithm would be nice
        # currently it's checked from the start and from the end how many are matching; all inbetween are replaced
        if DEBUG: print("_build_children", editor)
        children = editor.get_all_children()
        items = self._get_children_items(editor.item)
        if DEBUG: print("children", children)
        if DEBUG: print("items", items)
        item_editors = []
        for child_item in items:
            child = self._GetItemData(child_item)
            if child is not None and (not children or not child in children):
                self._SetItemData(child_item, None)
                if child.item is child_item:
                    if DEBUG: print("removed child.item", utilities.hx(child), utilities.hx(child.item))
                    child.item = None  # is probably None already
                item_editors.append(None)
            else:
                item_editors.append(child)
        if DEBUG: print("item_editors", item_editors)
        if DEBUG: print()
        match_beginning = 0
        for c,child in enumerate(children):
            if c<len(item_editors) and item_editors[c] is child:
                match_beginning = c+1
            else:
                break
        match_end = 0
        c = -1
        while match_beginning+match_end<len(children):
            if match_end<len(item_editors) and item_editors[c] is children[c]:
                match_end += 1
            else:
                break
            c -= 1

        if len(children) > len(item_editors):
            # insert or add items, right after match_beginning
            for n in range( len(children) - len(item_editors) ):
                index = match_beginning + n
                child = children[index]
                item = self.add2(child, parent=editor, index=index)
                items.insert(index, item)
        elif len(children) < len(item_editors):
            # remove items, right after match_beginning
            for n in range( len(item_editors) - len(children) ):
                index = match_beginning 
                child_item = items[index]
                self.Delete(child_item)
                del items[match_beginning]
        if match_beginning+match_end<len(children):
            # length matches, re-use item in the middle
            for index in range(match_beginning, len(children)-match_end):
                child = children[index]
                item = self.add2(child, parent=editor, index=index, item=items[index])
        
        if not recursive:
            # update labels and images, called e.g. when notebook pages change
            for child in children:
                self.refresh(child)
            return
        for child, item in zip(children, items):
            self._build_children(child, item)

    def build(self, editor=None, recursive=True):
        if DEBUG:
            print("="*80)
            print("build", editor, recursive)
        # (re-)build tree from data structure
        # e.g. .build(control)
        # XXX if recursive is not True, ensure that all children are refreshed, as e.g. slot numbers may have changed
        self.Freeze()
        try:
    
            if editor is None:
                editor = self.root
                item = self.GetRootItem()
            else:
                item = editor.item
                if item is None and editor.parent.item:
                    # check whether at the same position there is an item already without an editor
                    pos = editor.parent._get_child_pos(editor)
                    items = self._get_children_items(editor.parent.item)
                    if len(items)>pos and self._GetItemData(items[pos]) is None:
                        item = items[pos]
                        editor.item = item
                        self._SetItemData(item, editor)
                        self.refresh(editor)
                while item is None:
                    editor = editor.parent
                    item = editor.item
            self._build_children(editor, item, recursive)
        finally:
            self.Thaw()
        #if config.debugging or DEBUG:
        if DEBUG:
            import utilities
            utilities.TreePrinter(self)

    def refresh(self, editor, refresh_label=True, refresh_image=True):
        # refresh label and/or image
        if editor.item is None: return
        if refresh_label:
            self.SetItemText(editor.item, editor._get_tree_label())
        if refresh_image:
            image = self.images.get( editor._get_tree_image(), -1)
            self.SetItemImage(editor.item, image)

    def select_item(self, editor):
        self.skip_select = True
        self.SelectItem(editor.item)
        self.skip_select = False
        self._set_cur_widget(editor)
        misc.set_focused_widget(self.cur_widget)

    def _set_cur_widget(self, editor):
        # set self.cur_widget; adjust label colors and bold if required (on Windows)
        if self.cur_widget and wx.Platform == "__WXMSW__" and self.cur_widget.item:
            item = self.cur_widget.item
            self.SetItemTextColour(item, wx.NullColour)
            self.SetItemBold( item, False )
        self.cur_widget = editor
        item = editor.item
        self.EnsureVisible(item)
        # ensure that the icon is visible
        text_rect = self.GetBoundingRect(item, True)
        if text_rect.x<22:
            self.SetScrollPos(wx.HORIZONTAL, self.GetScrollPos(wx.HORIZONTAL) - 22 + text_rect.x)
        if wx.Platform == "__WXMSW__":
            self.SetItemBold(item, True)
            self.SetItemTextColour(item, wx.BLUE)
        s = editor._get_tooltip_string()
        common.main.user_message( s and s.replace("\n", " ") or "" )

    def set_current_widget(self, editor):
        # interface from common.set_focused_widget
        if editor is None or editor is self.cur_widget: return
        self.skip_select = True
        self.SelectItem(editor.item)
        self.skip_select = False
        self._set_cur_widget(editor)

    def on_change_selection(self, event):
        if self.skip_select: return  # triggered by self.SelectItem in self.set_current_widget
        item = event.GetItem()
        editor = self._GetItemData(item)
        self._set_cur_widget(editor)
        misc.set_focused_widget(editor)
        if not self.IsExpanded(item):
            self.Expand(item)
        self.SetFocus()

    def on_left_click(self, event):
        if not common.adding_widget: return event.Skip()
        editor = self.find_editor_by_pos( *event.GetPosition() )
        if not editor: return event.Skip()

        compatible, message = editor.check_drop_compatibility()
        if not compatible:
            event.Skip()
            misc.error_message(message)
            return

        common.adding_window = event.GetEventObject().GetTopLevelParent()
        if editor.IS_SLOT:
            editor.on_drop_widget(event)
        elif common.adding_sizer or True:
            editor.drop_sizer()
        common.adding_window = None

    def on_left_dclick(self, event):
        x, y = event.GetPosition()
        editor = self.find_editor_by_pos(x, y)
        if not editor:
            event.Skip()
            return
        if editor.WX_CLASS=='wxMenuBar':
            editor.properties["menus"].edit_menus()
        elif editor.WX_CLASS=='wxToolBar':
            editor.properties["tools"].edit_tools()
        elif editor.IS_TOPLEVEL:
            self.show_toplevel(None, editor)
        else:
            event.Skip()

    def on_leave_window(self, event):
        self.SetCursor(wx.STANDARD_CURSOR)
        event.Skip()

    def on_menu(self, event):
        # the first entry in the popup menu, i.e. the name was selected
        if self._popup_menu_widget is None: return
        if self._popup_menu_widget.IS_TOPLEVEL_WINDOW:
            self.show_toplevel( None, self._popup_menu_widget )

    def on_mouse_events(self, event):
        if not self._drag_ongoing and not event.IsButton():
            message = None
            # set cursor to indicate a possible drop
            x,y = event.GetPosition()
            editor = self.find_editor_by_pos(x, y, toplevels_only=False)
            if editor is not None:
                if not common.adding_widget:
                    self.SetCursor(wx.STANDARD_CURSOR)
                else:
                    # check whether the item can be dropped here
                    compatible, message = editor.check_drop_compatibility()
                    if compatible:
                        self.SetCursor(wx.CROSS_CURSOR) # a Cursor instance
                    else:
                        compat.SetCursor(self, wx.CURSOR_NO_ENTRY)
            else:
                self.SetCursor(wx.STANDARD_CURSOR)
            compat.SetToolTip(self, message or "")
        event.Skip()

    def popup_menu(self, event, pos=None):
        editor = self.find_editor_by_pos(*event.GetPosition())
        if not editor: return
        self.select_item(editor)
        self._popup_menu_widget = editor
        editor.popup_menu(event, pos)
        self._popup_menu_widget = None

<<<<<<< HEAD
    def expand(self, node=None, yes=True):
        "expands or collapses the given node"
        if node is None: node = self.root
        if yes: self.Expand(node.item)
        else: self.Collapse(node.item)

    def set_title(self, value):
        Tree.set_title(self, value)
        try:
            self.GetTopLevelParent().SetTitle(_('wxGlade: %s') % value)
        except:
            pass

    def create_widgets(self, node):
        "Shows the widget of the given node and all its children"
        node.widget.create()
        self.expand(node, True)
        if node.children:
            for c in node.children:
                self.create_widgets(c)
        node.widget.post_load()  # only edit_sizers.SizerBase has this method implemented and calls it for toplevel
        # XXX also notebook.EditNotebook!

    def _show_widget_toplevel(self, node):
        # creates/shows the widget of the given toplevel node and all its children
        if not wx.IsBusy(): wx.BeginBusyCursor()
        if not node.widget.widget:
            node.widget.create_widget()
            node.widget.finish_widget_creation()
            if not node.widget.__class__.__name__ in ('EditMenuBar', 'EditToolBar'):
                node.widget.drop_target = clipboard.DropTarget(node.widget)
                node.widget.widget.SetDropTarget(node.widget.drop_target)

        with node.widget.frozen():
            if node.children:
                for c in node.children:
                    self.create_widgets(c)
            node.widget.post_load()  # only edit_sizers.SizerBase has this method implemented and calls it for toplevel
            node.widget.create()
            if node.widget.widget.TopLevel:
                node.widget.widget.Show()
            else:
                node.widget.widget.GetParent().Show()

            #misc.set_focused_widget(node.widget)
            node.widget.widget.Raise()
            # set the best size for the widget (if no one is given)
            props = node.widget.properties
            if 'size' in props and not props['size'].is_active():
                if node.widget.sizer:
                    node.widget.sizer.fit_parent()
                elif getattr(node.widget,"top_sizer",None):
                    wx.Yield()  # by now, there are probably many EVT_SIZE in the queue
                    node.widget.top_sizer.fit_parent()

        if wx.IsBusy(): wx.EndBusyCursor()

    def show_toplevel(self, event, widget=None):
=======
    def show_toplevel(self, event, editor=None):
>>>>>>> 0d786e4e
        "Event handler for left double-clicks: if the click is above a toplevel widget and this is hidden, shows it"
        if editor is None:
            try: x, y = event.GetPosition()
            except AttributeError:
                # if we are here, event is a CommandEvent and not a MouseEvent
                editor = self._GetItemData(self.GetSelection())
                self.ExpandAllChildren(editor.item)  # if we are here, the widget must be shown
            else:
                editor = self.find_editor_by_pos(x, y, toplevels_only=True)

        if editor is None or editor.IS_ROOT: return

        # the actual toplevel widget may be one level higher, e.g. for a Panel, which is embedded in a Frame
        set_size = None
        if editor.IS_TOPLEVEL:
            # toplevel window or a menu/status bar
            toplevel_widget = editor.widget
            if editor.check_prop("size") and editor.check_prop("toolbar") and editor.toolbar:
                # apply workaround for size changes due to a toolbar; this would cause problems with automatic testing
                set_size = editor.properties.get("size").get_size()
        else:
            toplevel_widget = editor.widget.GetParent()

        if not editor.is_visible():
            # added by rlawson to expand node on showing top level widget
            self.ExpandAllChildren(editor.item)
            editor.create_widgets()

            if wx.Platform != '__WXMSW__' and set_size is not None:
                toplevel_widget = editor.widget  # above it was not yet created
                wx.CallAfter(toplevel_widget.SetSize, set_size)
        else:
            editor.hide_widget()
            #toplevel_widget.GetTopLevelParent().Hide()
            if event: event.Skip()
        if "design" in editor.properties: editor.design.update_label()

    def find_editor_by_pos(self, x, y, toplevels_only=False):
        """Finds the node which is displayed at the given coordinates. Returns None if there's no match.
        If toplevels_only is True, scans only root's children"""
        item, flags = self.HitTest((x, y))
        if item and flags & (wx.TREE_HITTEST_ONITEMLABEL | wx.TREE_HITTEST_ONITEMICON):
            editor = self._GetItemData(item)
            if not toplevels_only or editor.parent is self.root:
                return editor
        return None

    def change_item_editor(self, old, new, keep_children=False):
        # called from edit_sizers.change_sizer
        self._SetItemData(old.item, new)
        new.item = old.item
        old.item = None
        self.refresh(new)<|MERGE_RESOLUTION|>--- conflicted
+++ resolved
@@ -514,68 +514,7 @@
         editor.popup_menu(event, pos)
         self._popup_menu_widget = None
 
-<<<<<<< HEAD
-    def expand(self, node=None, yes=True):
-        "expands or collapses the given node"
-        if node is None: node = self.root
-        if yes: self.Expand(node.item)
-        else: self.Collapse(node.item)
-
-    def set_title(self, value):
-        Tree.set_title(self, value)
-        try:
-            self.GetTopLevelParent().SetTitle(_('wxGlade: %s') % value)
-        except:
-            pass
-
-    def create_widgets(self, node):
-        "Shows the widget of the given node and all its children"
-        node.widget.create()
-        self.expand(node, True)
-        if node.children:
-            for c in node.children:
-                self.create_widgets(c)
-        node.widget.post_load()  # only edit_sizers.SizerBase has this method implemented and calls it for toplevel
-        # XXX also notebook.EditNotebook!
-
-    def _show_widget_toplevel(self, node):
-        # creates/shows the widget of the given toplevel node and all its children
-        if not wx.IsBusy(): wx.BeginBusyCursor()
-        if not node.widget.widget:
-            node.widget.create_widget()
-            node.widget.finish_widget_creation()
-            if not node.widget.__class__.__name__ in ('EditMenuBar', 'EditToolBar'):
-                node.widget.drop_target = clipboard.DropTarget(node.widget)
-                node.widget.widget.SetDropTarget(node.widget.drop_target)
-
-        with node.widget.frozen():
-            if node.children:
-                for c in node.children:
-                    self.create_widgets(c)
-            node.widget.post_load()  # only edit_sizers.SizerBase has this method implemented and calls it for toplevel
-            node.widget.create()
-            if node.widget.widget.TopLevel:
-                node.widget.widget.Show()
-            else:
-                node.widget.widget.GetParent().Show()
-
-            #misc.set_focused_widget(node.widget)
-            node.widget.widget.Raise()
-            # set the best size for the widget (if no one is given)
-            props = node.widget.properties
-            if 'size' in props and not props['size'].is_active():
-                if node.widget.sizer:
-                    node.widget.sizer.fit_parent()
-                elif getattr(node.widget,"top_sizer",None):
-                    wx.Yield()  # by now, there are probably many EVT_SIZE in the queue
-                    node.widget.top_sizer.fit_parent()
-
-        if wx.IsBusy(): wx.EndBusyCursor()
-
-    def show_toplevel(self, event, widget=None):
-=======
     def show_toplevel(self, event, editor=None):
->>>>>>> 0d786e4e
         "Event handler for left double-clicks: if the click is above a toplevel widget and this is hidden, shows it"
         if editor is None:
             try: x, y = event.GetPosition()
