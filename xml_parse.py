--- conflicted
+++ resolved
@@ -520,17 +520,6 @@
         if not self.depth_level:
             if self.parent:
                 self.parent.on_load(child=self.top_obj)  # e.g. a GridBagSizer needs to check overlapped slots
-<<<<<<< HEAD
-                try:
-                    # show the first object and update its layout
-                    #if self.top_obj.node.parent.widget.is_visible():
-                    #    common.app_tree.show_widget(self.top_obj.node)
-                    if self.parent.widget:
-                        self.top_obj.create_widgets()
-                except AttributeError:
-                    self._logger.exception( _('Exception caused by obj: %s'), self.top_obj )
-            common.app_tree.auto_expand = True
-=======
             common.app_tree.auto_expand = True
             try:
                 if self.parent and self.parent.widget:
@@ -558,7 +547,6 @@
             if 'name' in self:
                 raise XmlParsingError( _("attribute %s missing from object '%s'")%(key, self['name']) )
             raise XmlParsingError( _("attribute %s missing from object")%key )
->>>>>>> a5d4b1f8
 
 
 class XmlWidgetObject(object):
@@ -714,10 +702,6 @@
         self.span = np.LayoutSpanProperty((1,1))
         self.border = np.SpinProperty(0)
         self.flag = np.ManagedFlags(None, name="sizeritem_flags")
-<<<<<<< HEAD
-        self.pos = np.SpinProperty(None)
-=======
->>>>>>> a5d4b1f8
 
     def on_load(self, child=None):
         pass