--- conflicted
+++ resolved
@@ -588,11 +588,8 @@
 
         elif self.klass == 'sizerslot':
             assert sizer is not None, _("malformed wxg file: slots can only be inside sizers!")
-<<<<<<< HEAD
-=======
             self.obj = None
             self.IS_SLOT = True
->>>>>>> 0d786e4e
             sizer._add_slot(loading=True)
             sizer.layout()
 
