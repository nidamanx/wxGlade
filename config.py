"""
Configuration related stuff

note: Don't place code with gettext or dependencies to other wxGlade parts here!

see: preferencesdialog
@copyright: 2007 Alberto Griggio
@copyright: 2013-2016 Carsten Grohmann
@copyright: 2017-2020 Dietmar Schwertberger
@license: MIT (see LICENSE.txt) - THIS PROGRAM COMES WITH NO WARRANTY
"""

import os, sys


debugging = ('WINGDB_ACTIVE' in os.environ)  # if True, at many places exceptions will be raised instead of handled
<<<<<<< HEAD

=======
use_freeze_thaw = True  # for debugging, you may want to set this to False
open_design_window = debugging  # if True, wxGlade will open the design window when started with a command line argument
>>>>>>> a5d4b1f8
use_gui = True   # If True, wxGlade runs in "GUI" mode, if False, in "batch" mode for generating code only

testing = False  # to be set by the testing framework


# default configuration values #########################################################################################
default_app_name = 'app'           # application name

default_cpp_app_name = 'main.cpp'  # name for C++ application file
default_header_extension = 'h'     # extension of C++ header files
default_source_extension = 'cpp'   # extension of C++ source files

default_language = 'python'        # Default language if no specified

default_output_file = './wxglade_out.py'  # output file
default_output_path = './'                # output path"

default_encoding = 'UTF-8'   # value for encoding; see: encoding"

default_indent_symbol = ' '  # value for indentation symbol
default_indent_amount = 4    # value for indentation amount

default_multiple_files = 0   # value for writing multiple files (each class in a separate file)
default_overwrite = 1        # value for overwriting existing sources
default_use_gettext = False  # value to usage of gettext

for_version_min = (2, 8) # min version to generate code for


# these paths, file names and strings will be set during initialisation: ###############################################
appdata_path = ''                    # wxGlades application data like file history and templates
credits_file = ''                    # Path of the credits file "CREDITS.txt"

widgets_path = 'widgets'             # Path to wxGlade "built-in" widgets
wxglade_path = '.'                   # Program path, set in wxglade.py
docs_path = 'docs'                   # Path to wxGlade documentation (e.g. html manual, LICENSE.txt, CREDITS.txt)
home_path = ''                       # Users home directory
icons_path = 'icons'                 # Path to wxGlade icons
templates_path = 'templates'         # System template path
license_file = ''                    # Path of the license file "LICENSE.txt"
manual_file = 'docs/html/index.html' # Path to wxGlade HTML manual
tutorial_file = 'docs/tutorial.html' # Path to wxGlade HTML Tutorial
bmp_manual_file = 'docs/html/bitmaps.html' # Path to bitmaps help

platform = 'not_set'                 # Current platform string (mostly wx.Platform)
version = 'not_set'                  # wxGlade version string; see: get_version()
py_version = sys.version.split()[0]  # Python version string
wx_version = 'not_set'               # wxPython version string

rc_file = ''                         # Path to the rc / ini file to store user preferences in it
history_file = ''                    # Path to the history file, if used
log_file = ''                        # Path to wxGlade log file

use_file_history =  True       # Flag to use a file history


backed_up = {}      # Set of file names already backed up during this session (a dictionary);  see: common.save_file()
preferences = None  # User preferences; type common.Preferences


label_width = 96     # width of labels in Property window

tooltip_time = 3    # Number of seconds a tooltip will be shown
tooltip_width = 50  # Maximum width to split tooltips into

<<<<<<< HEAD
=======

>>>>>>> a5d4b1f8
########################################################################################################################
# Dictionary to store widget generic widget details like tooltips, different names, ...
# see below for examples and documentation
widget_config = {
    'generic_styles': {

        # generic styles from wxSizer
        'wxALL':    { 'desc': _('from wxSizer'),
                      'combination': 'wxLEFT|wxRIGHT|wxTOP|wxBOTTOM' },
        'wxTOP':    { 'desc': _('Apply the border to the top.') },
        'wxBOTTOM': { 'desc': _('Apply the border to the bottom.') },
        'wxLEFT':   { 'desc': _('Apply the border to the left.') },
        'wxRIGHT':  { 'desc': _('Apply the border to the right.') },
        'wxALIGN_LEFT':   {'desc': _('Align the item to the left.') },
        'wxALIGN_RIGHT':  {'desc': _('Align the item to the right.') },
        'wxALIGN_CENTER': { 'desc': _('Centre the item (horizontally).'),
                            'combination': 'wxALIGN_CENTER_HORIZONTAL|wxALIGN_CENTER_VERTICAL' },
        'wxALIGN_CENTRE': { 'desc': _('Centre the item (horizontally).'),
                            'synonym': 'wxALIGN_CENTER',
                            'rename_to': 'wxALIGN_CENTER',
                            'combination': 'wxALIGN_CENTER_HORIZONTAL|wxALIGN_CENTER_VERTICAL' },
        'wxALIGN_TOP':               { 'desc': _('Align the item to the top.') },
        'wxALIGN_BOTTOM':            { 'desc': _('Align the item to the bottom.') },
        'wxALIGN_CENTER_VERTICAL':   { 'desc': _('Centre the item vertically.') },
        'wxALIGN_CENTRE_VERTICAL':   { 'desc': _('Centre the item vertically.'),
                                       'synonym': 'wxALIGN_CENTER_VERTICAL',
                                       'rename_to': 'wxALIGN_CENTER_VERTICAL' },
        'wxALIGN_CENTER_HORIZONTAL': { 'desc': _('Centre the item horizontally.') },
        'wxALIGN_CENTRE_HORIZONTAL': { 'desc': _('Centre the item horizontally.'),
                                       'synonym': 'wxALIGN_CENTER_HORIZONTAL',
                                       'rename_to': 'wxALIGN_CENTER_HORIZONTAL' },
        'wxEXPAND': { 'desc': _('The item will be expanded to fill the space assigned to the item.') },
        'wxSHAPED':{'desc':_('The item will be expanded as much as possible while also maintaining its aspect ratio.\n'
                             'Proportion must be 0 in this case.')},
        'wxADJUST_MINSIZE': { 'desc': _('This style was used in wxWidgets 2.4. Since wxWidgets 2.6 the behaviour is '
                                        'default. Select wxFIXED_MINSIZE to use the old behaviour.'),
                              'supported_by': ('wx2',) },
        'wxFIXED_MINSIZE':  { 'desc': _('Normally wxSizers will use GetAdjustedBestSize() to determine what the '
                                        'minimal size of window items should be, and will use that size to calculate '
                                        'the layout. This allows layouts to adjust when an item changes and its best '
                                        'size becomes different. If you would rather have a window item stay '
                                        'the size it started with then use wxFIXED_MINSIZE.') },
        'wxRESERVE_SPACE_EVEN_IF_HIDDEN': { 'desc': _("Normally wxSizers don't allocate space for hidden "
                                                      "windows or other items. This flag overrides this "
                                                      "behaviour so that sufficient space is allocated for "
                                                      "the window even if it isn't visible. This makes it "
                                                      "possible to dynamically show and hide controls "
                                                      "without resizing parent dialog, for example. "
                                                      "This function is new since wxWidgets version 2.8.8."),
                                            'supported_by': ('wx3',) },

        # generic styles from wxWindow
        'wxTAB_TRAVERSAL': { 'desc': _('Use this to enable tab traversal for non-dialog windows.'), },
        'wxFULL_REPAINT_ON_RESIZE':    { 'desc': _('Use this style to force a complete redraw of the '
                                                   'window whenever it is resized instead of redrawing '
                                                   'just the part of the window affected by resizing. ') },
        'wxNO_FULL_REPAINT_ON_RESIZE': { 'desc': _('On Windows, this style used to disable repainting '
                                                   'the window completely when its size is changed. '
                                                   'Since this behaviour is now the default, the style '
                                                   'is now obsolete and no longer has an effect.'),
                                         'obsolete': _('obsolete')},
        'wxCLIP_CHILDREN': { 'desc': _('Use this style to eliminate flicker caused by the background being repainted, '
                                       'then children being painted over them. Windows only.') },
        'wxWANTS_CHARS': { 'desc': _("Use this to indicate that the window wants to get all char/key events for all "
                                     "keys - even for keys like TAB or ENTER which are usually used for "
                                     "dialog navigation and which wouldn't be generated without this style. "
                                     "If you need to use this style in order to get the arrows or etc., but would still"
                                     " like to have normal keyboard navigation take place, you should call Navigate in "
                                     "response to the key events for Tab and Shift-Tab.") },

        # Generic border styles
        'wxBORDER_DEFAULT': { 'desc': _('The window class will decide the kind of border to show, if any.'),
                              'supported_by': ('wx3',) },
        'wxSIMPLE_BORDER':  { 'desc': _('Displays a thin border around the window. '
                                        'wxSIMPLE_BORDER is the old name for this style.'),
                              'rename_to': 'wxBORDER_SIMPLE' },
        'wxBORDER_SIMPLE':  { 'desc': _('Displays a thin border around the window. '
                                        'wxSIMPLE_BORDER is the old name for this style.') },
        'wxSUNKEN_BORDER':  { 'desc': _('Displays a sunken border. wxSUNKEN_BORDER is the old name for this style.'),
                              'rename_to': 'wxBORDER_SUNKEN' },
        'wxBORDER_SUNKEN':  { 'desc': _('Displays a sunken border. wxSUNKEN_BORDER is the old name for this style.') },
        'wxRAISED_BORDER':  { 'desc': _('Displays a raised border. wxRAISED_BORDER is the old name for this style.'),
                              'rename_to': 'wxBORDER_RAISED' },
        'wxBORDER_RAISED':  { 'desc': _('Displays a raised border. wxRAISED_BORDER is the old name for this style.') },
        'wxSTATIC_BORDER':  { 'desc': _('Displays a border suitable for a static control. '
                                        'wxSTATIC_BORDER is the old name for this style. Windows only.'),
                              'rename_to': 'wxBORDER_STATIC' },
        'wxBORDER_STATIC':  { 'desc': _('Displays a border suitable for a static control. '
                                        'wxSTATIC_BORDER is the old name for this style. Windows only.') },
        'wxBORDER_THEME':   { 'desc': _('Displays a native border suitable for a control, on the current platform. '
                                        'On Windows XP or Vista, this will be a themed border; '
                                        'on most other platforms a sunken border will be used. '
                                        'For more information for themed borders on Windows, please see Themed borders '
                                        'on Windows.') },
        'wxNO_BORDER': { 'desc': _('Displays no border, overriding the default border '
                                   'style for the window. wxNO_BORDER is the old name for this style.'),
                         'rename_to': 'wxBORDER_NONE' },
        'wxBORDER_NONE': { 'desc': _('Displays no border, overriding the default border style for the window.'
                                     ' wxNO_BORDER is the old name for this style.'),
        },
        'wxDOUBLE_BORDER': { 'desc':_('Displays a double border. wxDOUBLE_BORDER is the old name for this style. '
                                      'Windows and Mac only.'),
                             'rename_to': 'wxBORDER_DOUBLE' },
        'wxBORDER_DOUBLE': { 'desc':_('Displays a double border. wxDOUBLE_BORDER is the old name for this style. '
                                      'Windows and Mac only.'),
                             'obsolete': _('since wx3.0') },

        # wxDialog styles
        'wxNO_3D': { 'desc': _('Under Windows, specifies that the child controls should not have 3D borders unless '
                               'specified in the control.'),
                     'obsolete': _("This style is obsolete and doesn't do anything any more, don't use it in any new code."),
                     'supported_by': ('wx2',) },
        'wxCAPTION': { 'desc': _('Puts a caption on the dialog box.') },
        'wxCLOSE_BOX':    { 'desc': _('Displays a close box on the frame.') },
        'wxMAXIMIZE_BOX': { 'desc': _('Displays a maximize box on the dialog.') },
        'wxMINIMIZE_BOX': { 'desc': _('Displays a minimize box on the dialog.') },
        'wxRESIZE_BORDER': { 'desc': _('Display a thick frame around the window.') },
        'wxSTAY_ON_TOP': { 'desc': _('The dialog stays on top of all other windows.') },
        'wxSYSTEM_MENU': { 'desc': _('Display a system menu.') },
    }
}
"""
Example:
    config = { 'wxSplitterWindow': { 'supported_by': ('wx28', 'wx3'),
                                      'style_defs': { 'wxSP_3D': { 'desc': _('Draws a 3D effect border and sash'),
                                                                   'combination': 'wxSP_3DBORDER|wxSP_3DSASH' } },
               'wxHyperlinkCtrl':  { 'supported_by': ('wx28', 'wx3') },
               'wxDialog':         { 'style_defs': { 'wxNO_3D': { 'desc': _('Under Windows, specifies that the child '
                                                                            'controls should not have 3D borders unless'
                                                                            ' specified in the control.'),
                                                                  'supported_by': ('wx2',) } } },
              'generic_styles': { 'wxALL': { 'desc': _('from wxSizer'),
                                             'combination': 'wxLEFT|wxRIGHT|wxTOP|wxBOTTOM' } }
    }

Elements:
  - supported_by   - This widget is only available at the listed wx versions. An empty list or a non-existing entry
                     means the widgets is always available.
  - styles         - Dictionary with style specific settings
  - generic_styles - Generic item to concentrate styles that are not part of a specific widget e.g. sizer styles.
  - default_style  - Default style for new created widgets
  - style_list     - List of all styles to show within the style box
  - events         - Dictionary with event specific settings

Style attributes:
  - 'desc':         <description> - Short style description
  - 'combination':  <styles joined by '|'> - The style is defined as a combination of different other styles
  - 'exclude':      <styles joined by '|'> - The listed styles will be removed by selecting this style
  - 'include':      <styles joined by '|'> - The style requires additional styles. The listed styles are a soft
                                             requirement - these styles are added even if the "requesting" style will be
                                             delete somehow or other.
  - 'obsolete':     <text>                 - This style is obsolete. A short notice will shown in the style tooltip
  - 'rename_to:     <new style name>       - The style will be renamed into the given style name
  - 'require':      <styles joined by '|'> - The style requires additional styles.
                                             The listed styles are a hard requirement - these styles are added only in
                                             together with the "requesting" style.
                                             If the "requesting" style will be deleted, these styles will be not added.
  - 'supported_by': (<supported version>)  - List of versions supporting this style
  - 'synonym':      <alternative name>     - Short notice about an alternative style name shown in style tooltip

Event attributes:
  - 'type':          <event prototype>     - Event prototype, fallback is wxCommandEvent
  - 'type_wx2':      <event prototype>     - Event prototype for wx 2.X,
                                             use this attribute if the event exists in all supported wx versions
  - 'type_wx3':      <event prototype>     - Event prototype for wx 3.X,
                                             use this attribute if the event exists in all supported wx versions
  - 'supported_by': (<supported version>)  - List of versions supporting this event

All event attributes are optional. If no attributes are given, wxCommandEvent will be used as event type.

Use gettext ( _() ) for the attributes content of "desc" and "obsolete".

The style processing is described in gui_mixins.StylesMixin.cn_f()."""


def read_version_file():
    """Read the version information from file "RELEASE-VERSION".
    see: write_version_file() and get_version()"""
    try:
        import version
        return version.__version__.strip()
    except ImportError:
        return None


def write_version_file(release):
    """Write the given version string into file "version.py".

    release: version string to write

    see: read_version_file(), get_version()"""
    fh = open('version.py', 'w')
    fh.write("""\
#
# This is an automatically generated file. Manual changes will be
# overwritten without warning.
#

__version__ = "%s"
""" % release)
    fh.close()


def get_hg_version():
    "Query the local hg repository to get the current release or return None"
    try:
        from mercurial.hg import repository
        from mercurial.ui import ui
        from mercurial.node import short
        from mercurial.error import RepoError
    except:
        return None

    # try to open local hg repository
    try:
        repo = repository(ui(), os.path.dirname(__file__))
    except RepoError:
        # no mercurial repository found
        return None

    release = ''
    context = repo[None]
    parents = context.parents()
    repo_changed = context.files() + context.deleted()
    if len(parents) == 1 and not repo_changed:
        # release tag isn't at tip it's -2 (one below tip)
        parents = parents[0].parents()
        node = parents[0].node()
        tags = repo.nodetags(node)
        # look for the special 'rel_X_X_X' or 'rel_X_X' tag
        for tag in tags:
            if tag.startswith('rel_') and len(tag) > 4:
                release = tag[4:].replace('_', '.')
                break
        # handle untagged release e.g. tip
        if not release:
            release = short(node)
    else:
        release = '%s' % '+'.join([short(p.node()) for p in parents])

    suffix_changed = repo_changed and '+' or ''

    ver = '%s%s' % (release, suffix_changed)
    return ver


def get_version(suffix=True):
    """Return the release string.

    The release will determinate in three steps:
     1. read from release file (see read_version_file() )
     2. Queried from local hg repo (see get_hg_version() )
     3. Set to "not found"

    The release string contains a suffix if wxGlade runs as standalone edition.

    suffix: Append suffix for standalone edition (bool)

    see: read_version_file(), get_hg_version()"""
    release = read_version_file()
    if not release:
        release = get_hg_version()
    if not release:
        release = 'not found'

    if suffix and hasattr(sys, 'frozen'):
        release = '%s (standalone edition)' % release

    return release<|MERGE_RESOLUTION|>--- conflicted
+++ resolved
@@ -14,12 +14,8 @@
 
 
 debugging = ('WINGDB_ACTIVE' in os.environ)  # if True, at many places exceptions will be raised instead of handled
-<<<<<<< HEAD
-
-=======
 use_freeze_thaw = True  # for debugging, you may want to set this to False
 open_design_window = debugging  # if True, wxGlade will open the design window when started with a command line argument
->>>>>>> a5d4b1f8
 use_gui = True   # If True, wxGlade runs in "GUI" mode, if False, in "batch" mode for generating code only
 
 testing = False  # to be set by the testing framework
@@ -85,10 +81,6 @@
 tooltip_time = 3    # Number of seconds a tooltip will be shown
 tooltip_width = 50  # Maximum width to split tooltips into
 
-<<<<<<< HEAD
-=======
-
->>>>>>> a5d4b1f8
 ########################################################################################################################
 # Dictionary to store widget generic widget details like tooltips, different names, ...
 # see below for examples and documentation
