"""
Miscellaneous stuff, used in many parts of wxGlade

@copyright: 2002-2007 Alberto Griggio
@copyright: 2014-2016 Carsten Grohmann
@copyright: 2016-2019 Dietmar Schwertberger
@license: MIT (see LICENSE.txt) - THIS PROGRAM COMES WITH NO WARRANTY
"""

import common, config, compat
import logging, os, re
import wx



# the SizerSlot which has the "mouse focus"; used to restore the mouse cursor if the user cancelled adding a widget
currently_under_mouse = None

_get_xpm_bitmap_re = re.compile(r'"(?:[^"]|\\")*"')
_item_bitmaps = {}

focused_widget = None  # the currently selected widget in GUI mode (for tree and property_panel)
_next_focused_widget = None  # for delayed setting, to ensure that only the last call has an effect

def set_focused_widget(widget, force=False, delayed=False):
    if not config.use_gui: return
    global focused_widget, _next_focused_widget

    if delayed:
        _next_focused_widget = widget
        wx.CallAfter(_set_focused_widget, widget, force)
        return

    _next_focused_widget = None  # cancel pending delayed call

    # set focused widget; tell tree and property panel
    if focused_widget:
        focused_widget.update_view(selected=False)
    focused_widget = widget
    common.app_tree.set_current_widget(widget)
    common.property_panel.set_widget(widget, force)
    if common.history: common.history.set_widget(widget)
    common.main.set_widget(widget)  # to update menu and toolbar
    if widget and widget.widget:
        # ensure that it is visible and selection is displayed, if applicable
        show_widget(widget)
        widget.update_view(selected=True)


def _set_focused_widget(widget, force=False):
    if not widget is _next_focused_widget:
        # another call was made inbetween
        return
    set_focused_widget(widget, force)


<<<<<<< HEAD
=======
def rebuild_tree(widget=None, recursive=True, focus=True):
    # re-build tree control for the widget and it's children; set focus to it; called after creation or modification
    common.app_tree.saved = False
    common.app_tree.build(widget, recursive)
    if focus and widget is not None:
        set_focused_widget(widget, force=widget==common.root)


>>>>>>> 0d786e4e
def show_widget(widget):
    # ensure that notebook pages are selected such that widget is visible
    if not widget.widget: return
    while True:
        if not widget.parent: break  # Application.node is None
        parent = widget.parent
        if parent.__class__.__name__=="EditNotebook":
            # a widget under a wxNotebook without a panel: select page
            if parent.widget and widget in parent.children:
                parent.widget.SetSelection( parent.children.index(widget) )

        widget = parent  # go up one level


class wxMSWRadioButton(wx.RadioButton):
    """Custom wxRadioButton class which tries to implement a better GetBestSize than the default one for WXMSW
    (mostly copied from wxCheckBox::DoGetBestSize in checkbox.cpp)"""
    __radio_size = None

    def GetBestSize(self):
        if not self.__radio_size:
            dc = wx.ScreenDC()
            dc.SetFont(compat.wx_SystemSettings_GetFont(wx.SYS_DEFAULT_GUI_FONT))
            self.__radio_size = (3*dc.GetCharHeight())//2
        label = self.GetLabel()
        if label:
            w, h = self.GetTextExtent(label)
            w += self.__radio_size + self.GetCharWidth()
            if h < self.__radio_size:
                h = self.__radio_size
        else:
            w = h = self.__radio_size
        return w, h


class wxGTKGladePopupMenu(wx.Menu):
    "Default wxMenu seems to have probles with SetTitle on GTK"

    def __init__(self, title):
        wx.Menu.__init__(self)
        self.TITLE_ID = wx.NewId()
        item = self.Append(self.TITLE_ID, title)
        self.AppendSeparator()
        font = item.GetFont()
        font.SetWeight(wx.BOLD)
        item.SetFont( wx.Font(font.GetPointSize(), font.GetFamily(), font.GetStyle(), wx.BOLD) )

    def SetTitle(self, title):
        self.SetLabel(self.TITLE_ID, title)

if wx.Platform == '__WXMSW__':
    wxGladeRadioButton = wxMSWRadioButton
else:
    wxGladeRadioButton = wx.RadioButton


if wx.Platform == '__WXGTK__':
    wxGladePopupMenu = wxGTKGladePopupMenu
else:
    wxGladePopupMenu = wx.Menu


class SelectionTag(wx.Window):
    "This is one of the small blue squares that appear at the corners of the active widgets"
    def __init__(self, parent):
        kwds = {'size': (7, 7)}
        wx.Window.__init__(self, parent, wx.ID_ANY, **kwds)
        self.SetBackgroundColour(wx.BLUE)
        self.Hide()


class SelectionMarker(object):
    "Collection of the 4 SelectionTagS for each widget"
    def __init__(self, owner, parent, visible=False):
        self.visible = visible
        self.owner = owner
        self.parent = parent
        if wx.Platform == '__WXMSW__': self.parent = owner
        assert isinstance(self.parent, wx.Window)
        self.tag_pos = None
        self.tags = None
        self.update()
        if visible:
            for t in self.tags:
                t.Show()

    def update(self, event=None):
        if self.owner is self.parent:
            x, y = 0, 0
        else:
            x, y = self.owner.GetPosition()
        w, h = self.owner.GetClientSize()
        self.tag_pos = [(x,y),          (x+w-7, y),  # top-left,     top-right
                        (x+w-7, y+h-7), (x, y+h-7)]  # bottom-right, bottom-left
        if self.visible:
            if not self.tags:
                self.tags = [SelectionTag(self.parent) for i in range(4)]
            for i,pos in enumerate(self.tag_pos):
                self.tags[i].SetPosition(pos)
        if event:
            event.Skip()

    def Show(self, visible):
        if self.visible != visible:
            self.visible = visible
            if self.visible:
                if not self.parent: return
                if not self.tags:
                    self.tags = [SelectionTag(self.parent) for i in range(4)]
                for i,pos in enumerate(self.tag_pos):
                    self.tags[i].SetPosition(pos)
                    self.tags[i].Show()
            else:
                for tag in self.tags:
                    tag.Destroy()
                self.tags = None

    def Destroy(self):
        if self.tags is None: return
        for tag in self.tags:
            tag.Destroy()
        self.tags = None

    def Reparent(self, parent):
        self.parent = parent
        if self.tags is None: return
        for tag in self.tags:
            tag.Reparent(parent)


def bound(number, lower, upper):
    return min(max(lower, number), upper)


def capitalize(string):
    """Return string with first character capitalised. Some acronym like XML, XRC.
    @note: Be carefully it possibly breaks i18n."""
    # Don't capitalise those terms
    if string.upper() in ['XML', 'XRC', 'URL']:
        return string.upper()
    return string.capitalize()


def color_to_string(color):
    "returns the hexadecimal string representation of the given colour '#RRGGBB'"
    if color is None: return None
    return '#%.2x%.2x%.2x'%(color.Red(), color.Green(), color.Blue())

def string_to_color(color):
    "Hex string to wxColour instance; e.g. string_to_color('#ffffff') -> wx.Colour(255, 255, 255)"
    if len(color)==7: return wx.Colour( *[int(color[i:i + 2], 16) for i in range(1, 7, 2)] )
    if len(color)==9: return wx.Colour( *[int(color[i:i + 2], 16) for i in range(1, 9, 2)] )
    raise ValueError


def format_for_version(version):
    "Return the version information in a string; e.g. format_for_version((2, 8)) -> '2.8'"
    # see: L{wxglade.codegen.BaseLangCodeWriter.for_version}
    return '%s.%s' % version

def format_supported_by(version):
    "Return formatted version string; e.g. 'wx3' -> '3' or 'wx28' -> '2.8'"
    # see config.widget_config, wcodegen.BaseWidgetWriter.is_widget_supported(), config.widget_config
    assert version.startswith("wx")
    if len(version) == 3: return '%s' % version[2]
    if len(version) == 4: return '%s.%s' % (version[2], version[3])
    raise ValueError(_('Unknown version format for "%s"') % repr(version))


def get_toplevel_parent(obj):
    if isinstance(obj, wx.Sizer):
        obj = obj.ContainingWindow
    elif not isinstance(obj, wx.Window):
        obj = obj.widget
    if hasattr(obj, "ContainingWindow"):
        obj = obj.ContainingWindow
    while obj and not obj.IsTopLevel():
        obj = obj.GetParent()
    return obj


def get_toplevel_widget(widget):
    from edit_windows import EditBase, TopLevelBase
    from edit_sizers import Sizer, SizerSlot
    if isinstance(widget, Sizer):
        widget = widget.window
    assert isinstance(widget, (EditBase,SizerSlot)), _("EditBase or SizerBase object needed")
    while widget and not isinstance(widget, TopLevelBase):
        widget = widget.parent
    return widget


def check_wx_version(major, minor=0, release=0, revision=0):
    "returns True if the current wxPython version is at least major.minor.release"
    return wx.VERSION[:-1] >= (major, minor, release, revision)



########################################################################################################################
# error/warning/info messages
def error_message(msg, title="Error", display_traceback=False):
    if config.use_gui:
        wx.MessageBox( _(msg), _(title), wx.OK | wx.CENTRE | wx.ICON_ERROR )
    else:
        logging.error(msg)

def info_message(msg, title="Information"):
    if config.use_gui:
        wx.MessageBox( _(msg), _(title), wx.OK | wx.CENTRE | wx.ICON_INFORMATION )
    else:
        logging.info(msg)

def warning_message(msg, title="Warning"):
    if config.use_gui:
        wx.MessageBox( _(msg), _(title), wx.OK | wx.CENTRE | wx.ICON_WARNING )
    else:
        logging.warning(msg)


########################################################################################################################
# menu helpers

def append_menu_item(menu, id, text, xpm_file_or_artid=None, **kwargs): # XXX change: move id to the end of the argument list?
    if compat.IS_CLASSIC and "helpString" in kwargs:
        kwargs["help"] = kwargs["helpString"]
        del kwargs["helpString"]
    item = wx.MenuItem(menu, id, text, **kwargs)
    if xpm_file_or_artid is not None:
        path = 'msw/'  if wx.Platform == '__WXMSW__'  else  'gtk/'
        path = os.path.join(config.icons_path, path)
        bmp = None
        if not isinstance(xpm_file_or_artid, bytes) or not xpm_file_or_artid.startswith(b'wxART_'):
            try:
                bmp = _item_bitmaps[xpm_file_or_artid]
            except KeyError:
                f = os.path.join(path, xpm_file_or_artid)
                if os.path.isfile(f):
                    bmp = _item_bitmaps[xpm_file_or_artid] = wx.Bitmap(f, wx.BITMAP_TYPE_XPM)
                else:
                    bmp = None
        else:
            # xpm_file_or_artid is an id for wx.ArtProvider
            bmp = wx.ArtProvider.GetBitmap( xpm_file_or_artid, wx.ART_MENU, (16, 16) )
        if bmp is not None:
            try:
                item.SetBitmap(bmp)
            except AttributeError:
                pass
    if compat.IS_CLASSIC:
        menu.AppendItem(item)
    else:
        menu.Append(item)
    return item


def bind_menu_item(widget, item, func, *args, **kwargs):
    "Bind a menu handler with immediate callback"
    def handler(event):
        func( *args, **kwargs )
    widget.Bind(wx.EVT_MENU, handler, item )

def bind_menu_item_after(widget, item, func, *args, **kwargs):
    "Bind a menu handler with later callback (via wxCallAfter)"
    widget.Bind(wx.EVT_MENU, exec_after(func, *args, **kwargs), item )


def exec_after(func, *args, **kwargs):
    "Execute the function away from calling context forward to the event handling mechanism of wxWidgets."
    return lambda e: wx.CallAfter(func, *args, **kwargs)


########################################################################################################################
# key handlers
import clipboard


def restore_focus(func):
    "try to restore the input focus"
    def wrapper(*args, **kwargs):
        focus = common.app_tree.FindFocus()
        ret = func(*args, **kwargs)
        if focus: focus.SetFocus()
        return ret
    wrapper.__name__ = func.__name__
    return wrapper


def _can_remove():
    global focused_widget
    if focused_widget is None or not hasattr(focused_widget, "remove"): return False
    if focused_widget.IS_SLOT:
        # XXX change this later on, to remove e.g. notebook pages, but not when parent.CHILDREN is an int
        if focused_widget.parent.CHILDREN == -1: return True
        if focused_widget.parent.WX_CLASS in ("wxNotebook",): return True
        if not focused_widget.parent.IS_SIZER or focused_widget.sizer._IS_GRIDBAG:
            wx.Bell()
            return False
    return True

@restore_focus
def _remove():
    global focused_widget
    if not _can_remove(): return
    previous_focus = focused_widget
    focused_widget.remove()
    if focused_widget==previous_focus:
        # usually, remove() should set the focus to the empty slot or the parent of the widget, if not clear it here
        focused_widget = None

@restore_focus
def _cut():
    global focused_widget
    if not _can_remove():
        wx.Bell()
        return
    clipboard.cut(focused_widget)
    #focused_widget = None

def _copy():
    if focused_widget is None or focused_widget.IS_SLOT:
        wx.Bell()
        return
    clipboard.copy(focused_widget)

@restore_focus
def _paste():
    if focused_widget is None: return
    if not hasattr(focused_widget, "clipboard_paste"):
        wx.Bell()
        return
    clipboard.paste(focused_widget)

@restore_focus
def _insert():
    global focused_widget
    if not focused_widget: return
    if not hasattr(focused_widget, "sizer") or not hasattr(focused_widget, "pos"): return
    parent = focused_widget.parent
    if parent and parent.IS_SIZER and parent._IS_GRIDBAG: return
    #method = getattr(focused_widget.sizer, "insert_slot", None)
    method = getattr(parent, "insert_slot", None)
    if method: method(focused_widget.pos)

@restore_focus
def _add():
    global focused_widget
    if not focused_widget: return
    method = getattr(focused_widget, "add_slot", None)
    if not method:
        if not hasattr(focused_widget, "sizer"): return
        method = getattr(focused_widget.sizer, "add_slot", None)
    if method: method()

def _cancel():
    if not common.adding_widget: return
    common.adding_widget = common.adding_sizer = False
    common.widget_to_add = None
    if currently_under_mouse is not None:
        currently_under_mouse.SetCursor(wx.STANDARD_CURSOR)
    common.app_tree.SetCursor(wx.STANDARD_CURSOR)
    compat.SetToolTip(common.app_tree, "")
    common.main.user_message("Canceled")

@restore_focus
def drop():
    global focused_widget
    method = None
    if not focused_widget: return
    if not focused_widget.check_drop_compatibility():
        wx.Bell()
        return
    if focused_widget.IS_SLOT:
        method = getattr(focused_widget, "on_drop_widget", None)
    elif common.adding_sizer:
        method = getattr(focused_widget, "drop_sizer", None)
    #if not method:
        #if not hasattr(focused_widget, "sizer"): return
        #method = getattr(focused_widget.sizer, "add_slot", None)
    if method: method(None, False)  # don't reset, but continue adding


@restore_focus
def navigate(up):
    # move up or down in tree
    focus = focused_widget
    if not focus:
        # get from Tree widget
        item = common.app_tree.GetFocusedItem()
        focus = common.app_tree._GetItemData(item)
    if focus is None: return
    siblings = [focus]  if focus.IS_ROOT else  focus.parent.get_all_children()
    if not siblings: return
    idx = siblings.index(focus)
    if up:
        if idx>0:
            focus = siblings[idx-1]
            children = focus.get_all_children()
            if children: focus = children[-1]
        else:
            # no upper sibling -> go up
            focus = focus.parent
    else:
        # down: look for children
        children = focus.get_all_children()
        if children:
            # go to first child
            focus = children[0]
        else:
            if idx+1<len(siblings):
                # go to next sibling
                focus = siblings[idx+1]
            else:
                # go up one or more levels
                while True:
                    if not focus.parent: return
                    siblings = focus.parent.get_all_children()
                    if siblings:
                        idx = siblings.index(focus)
                        if idx+1<len(siblings):
                            focus = siblings[idx+1]
                            break
                    focus = focus.parent

    if focus: set_focused_widget(focus)


# accelerator tables to enable keyboard shortcuts for the popup menus of the various widgets (remove, cut, copy, paste)
# only for the editing windows:
accel_table_editors = {
    ("",  wx.WXK_DELETE):(_remove, ()),
    ("C", ord('C')):     (_copy,   ()),
    ("C", ord('X')):     (_cut,    ()),
    ("C", ord('V')):     (_paste,  ()),
    ("C", ord('I')):     (_insert, ()),
    ("C", ord('A')):     (_add,    ()),

    ("", wx.WXK_UP):     (navigate,  (True, )),
    ("", wx.WXK_DOWN):   (navigate,  (False,)),

    ("",  wx.WXK_ESCAPE):(_cancel, ()),

    ("", wx.WXK_RETURN): (drop,    ()),

}

# for the palette window
accel_table_editors_palette = {
    ("",  wx.WXK_ESCAPE):(_cancel, ())
}

# for all windows
accel_table = {
    ("C", ord('Z')):     ((common, "history","undo"), "focused_widget"),
    ("C", ord('Y')):     ((common, "history","redo"), "focused_widget"),
    ("C", ord('R')):     ((common, "history","repeat"), "focused_widget"),

    ("",  wx.WXK_F2):    ((common,"main","show_tree"),            ()),
    ("",  wx.WXK_F3):    ((common,"main","show_props_window"),    ()),
    ("",  wx.WXK_F4):    ((common,"main","show_design_window"),   ()),
    ("",  wx.WXK_F5):    ((common,"main","preview"),              ()),

    ("",  wx.WXK_F8):    ((common,"main","show_props_window"),    ("Common",)),
    ("C", ord('M')):     ((common,"main","show_props_window"),    ("Common",)),

    ("",  wx.WXK_F9):    ((common,"main","show_props_window"),    ("Layout",)),
    ("C", ord('L')):     ((common,"main","show_props_window"),    ("Layout",)),

    ("",  wx.WXK_F10):   ((common,"main","show_props_window"),    ("Widget",)),
    ("C", ord('W')):     ((common,"main","show_props_window"),    ("Widget",)),

    ("",  wx.WXK_F11):   ((common,"main","show_props_window"),    ("Events",)),
    ("C", ord('E')):     ((common,"main","show_props_window"),    ("Events",)),

    ("",  wx.WXK_F12):   ((common,"main","show_props_window"),    ("Code",)),
    ("C", ord('D')):     ((common,"main","show_props_window"),    ("Code",)),  # -> 'O'? and use 'D' for Design window?

    ("C", ord('P')):     ((common,"main","pin_design_window"),    ()),

    ("A", ord('1')):     ((common,"main","switch_layout"),        (0,)),
    ("A", ord('2')):     ((common,"main","switch_layout"),        (1,)),
    ("A", ord('3')):     ((common,"main","switch_layout"),        (2,)),

    ("C", ord('S')):     ((common,"main","save_app"),             ()),
    ("C", ord('G')):     ((common,"root","generate_code"), ()),

    ("C", ord('N')):     ((common,"main","new_app"),              ()), 
    ("C", ord('O')):     ((common,"main","open_app"),             ()),
    ("C", ord('Q')):     ((common,"main","Close"),                ()),
}


def handle_key_event(event, window_type, window=None):
    "centralized key event handler; called from EVT_CHAR_HOOK handlers"
    # window_type: "design", "preview", "editor", "tree"    "properties", "palette" or None
    evt_key = event.GetKeyCode()

    tables = [accel_table]  # for all windows
    if window_type in ("editor", "design", "tree"):
        tables += [accel_table_editors]
    elif window_type == "palette":
        tables.append( accel_table_editors_palette )

    evt_flags = []
    if event.ControlDown(): evt_flags.append("C")
    if event.ShiftDown():   evt_flags.append("S")
    if event.AltDown():     evt_flags.append("A")
    evt_flags = "".join(evt_flags)

    handler = None
    for table in tables:
        handler = table.get( (evt_flags,evt_key) )
        if handler: break
    if not handler:
        event.Skip()
        return

    function, args = handler
    if isinstance(function, tuple):
        # turn tuple of (modulename,...) into a function
        obj = function[0]
        for i in range(1,len(function)):
            obj = getattr(obj, function[i])
        function = obj
    if isinstance(args, str):
        args = (globals()[args],)
    wx.CallAfter(function, *args)


def _reverse_dict(src):
    "Returns a dictionary whose keys are 'src' values and values 'src' keys."
    ret = {}
    for key, val in getattr(src, "iteritems", src.items)(): # Python 2/3
        ret[val] = key
    return ret


import contextlib
@contextlib.contextmanager
def dummy_contextmanager():
    # used like 'with parent and parent.frozen() or dummy_contextmanager()
    yield


if wx.Platform == '__WXMAC__':
    # on Mac OS we need to disable STAY_ON_TOP when a dialog is to be shown
    @contextlib.contextmanager
    def disable_stay_on_top(widget):
        # used like 'with parent and parent.frozen() or dummy_contextmanager()
        restore = False
        tl = get_toplevel_parent(widget)
        if isinstance(tl, wx.Frame) and tl.GetWindowStyle() & wx.STAY_ON_TOP:
            tl.ToggleWindowStyle(wx.STAY_ON_TOP)
            restore = True
        yield
        if restore:
            tl.ToggleWindowStyle(wx.STAY_ON_TOP)
else:
    # on other platforms, we don't need it
    @contextlib.contextmanager
    def disable_stay_on_top(widget):
        yield
    

########################################################################################################################
# key handlers
if wx.Platform == '__WXMAC__':
    # Mac has no Ctrl-Click -> use Shift-Click
    def event_modifier_copy(event):
        return event.ShiftDown()
else:
    def event_modifier_copy(event):
        return event.ControlDown()



#-----------------------------------------------------------------------------
# helper functions to work with a Unicode-enabled wxPython
#-----------------------------------------------------------------------------


def wxstr(s, encoding=None):
    "Converts the object s to str or unicode, according to what wxPython expects"
    if encoding is None:
        if common.app_tree is None:
            return str(s)
        encoding = common.root.encoding
    if isinstance(s, compat.unicode): return s
    s = str(s)
    if isinstance(s, compat.unicode): return s
    return compat.unicode(s, encoding)


def design_title(title):
    return _('Design - <%s>') % title


def get_xpm_bitmap(path):
    bmp = wx.NullBitmap
    if not os.path.exists(path):
        if '.zip' in path:
            import zipfile
            archive, name = path.split('.zip', 1)
            archive += '.zip'
            if name.startswith(os.sep):
                name = name.split(os.sep, 1)[1]
            if zipfile.is_zipfile(archive):
                # extract the XPM lines...
                try:
                    data = zipfile.ZipFile(archive).read(name)
                    data = [d[1:-1] for d in _get_xpm_bitmap_re.findall(data)]
                    bmp = wx.BitmapFromXPMData(data)
                except:
                    logging.exception(_('Internal Error'))
                    bmp = wx.NullBitmap
    else:
        bmp = wx.Bitmap(path, wx.BITMAP_TYPE_XPM)
    return bmp


def get_absolute_path(path, for_preview=False):
    "Get an absolute path relative to the current output directory (where the code is generated)."
    if os.path.isabs(path):
        return path
    p = common.root.output_path
    if for_preview:
        p = getattr(common.root, 'real_output_path', u'')
    if not os.path.isabs(p):
        # a path relative to the application filename
        appdir = os.path.dirname(common.root.filename)
        p = os.path.abspath( os.path.join(appdir, p) )

    if not os.path.isdir(p): p = os.path.dirname(p)

    return os.path.abspath( os.path.join(p, path) )<|MERGE_RESOLUTION|>--- conflicted
+++ resolved
@@ -54,8 +54,6 @@
     set_focused_widget(widget, force)
 
 
-<<<<<<< HEAD
-=======
 def rebuild_tree(widget=None, recursive=True, focus=True):
     # re-build tree control for the widget and it's children; set focus to it; called after creation or modification
     common.app_tree.saved = False
@@ -64,7 +62,6 @@
         set_focused_widget(widget, force=widget==common.root)
 
 
->>>>>>> 0d786e4e
 def show_widget(widget):
     # ensure that notebook pages are selected such that widget is visible
     if not widget.widget: return
